--- conflicted
+++ resolved
@@ -430,11 +430,7 @@
     // Overwrite the headers specified by key with the given values
     map<string, string> set = 1;
     // Append the given values to the headers specified by keys
-<<<<<<< HEAD
-    // (will create a comma separated list of values)
-=======
     // (will create a comma-separated list of values)
->>>>>>> 448faa9b
     map<string, string> add = 2;
     // Remove a the specified headers
     repeated string remove = 3;
