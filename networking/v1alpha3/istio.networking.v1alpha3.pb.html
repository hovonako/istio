---
title: Traffic Routing
description: Configuration affecting traffic routing.
location: https://istio.io/docs/reference/config/istio.networking.v1alpha3.html
layout: protoc-gen-docs
generator: protoc-gen-docs
aliases:
  - /docs/reference/config/istio.routing.v1alpha1/
<<<<<<< HEAD
number_of_entries: 62
=======
number_of_entries: 61
>>>>>>> 91619d73
---
<p>Configuration affecting traffic routing. Here are a few terms useful to define
in the context of traffic routing.</p>

<p><code>Service</code> a unit of application behavior bound to a unique name in a
service registry. Services consist of multiple network <em>endpoints</em>
implemented by workload instances running on pods, containers, VMs etc.</p>

<p><code>Service versions (a.k.a. subsets)</code> - In a continuous deployment
scenario, for a given service, there can be distinct subsets of
instances running different variants of the application binary. These
variants are not necessarily different API versions. They could be
iterative changes to the same service, deployed in different
environments (prod, staging, dev, etc.). Common scenarios where this
occurs include A/B testing, canary rollouts, etc. The choice of a
particular version can be decided based on various criterion (headers,
url, etc.) and/or by weights assigned to each version. Each service has
a default version consisting of all its instances.</p>

<p><code>Source</code> - A downstream client calling a service.</p>

<p><code>Host</code> - The address used by a client when attempting to connect to a
service.</p>

<p><code>Access model</code> - Applications address only the destination service
(Host) without knowledge of individual service versions (subsets). The
actual choice of the version is determined by the proxy/sidecar, enabling the
application code to decouple itself from the evolution of dependent
services.</p>

<h2 id="CaptureMode">CaptureMode</h2>
<section>
<p>CaptureMode describes how traffic to a listener is expected to be
captured. Applicable only when the listener is bound to an IP.</p>

<table class="enum-values">
<thead>
<tr>
<th>Name</th>
<th>Description</th>
</tr>
</thead>
<tbody>
<tr id="CaptureMode-DEFAULT">
<td><code>DEFAULT</code></td>
<td>
<p>The default capture mode defined by the environment</p>

</td>
</tr>
<tr id="CaptureMode-IPTABLES">
<td><code>IPTABLES</code></td>
<td>
<p>Capture traffic using IPtables redirection</p>

</td>
</tr>
<tr id="CaptureMode-NONE">
<td><code>NONE</code></td>
<td>
<p>No traffic capture. When used in egress listener, the application is
expected to explicitly communicate with the listener port/unix
domain socket. When used in ingress listener, care needs to be taken
to ensure that the listener port is not in use by other processes on
the host.</p>

</td>
</tr>
</tbody>
</table>
</section>
<h2 id="ConfigScope">ConfigScope</h2>
<section>
<p>ConfigScope defines the visibility of an Istio configuration artifact in
a namespace when the namespace is imported.  By default all
configuration artifacts are public. Configurations with private scope
will not be imported when the namespace containing the configuration is
imported in a Sidecar.</p>

<table class="enum-values">
<thead>
<tr>
<th>Name</th>
<th>Description</th>
</tr>
</thead>
<tbody>
<tr id="ConfigScope-PUBLIC">
<td><code>PUBLIC</code></td>
<td>
<p>Config with this scope are visible to all workloads in the mesh</p>

</td>
</tr>
<tr id="ConfigScope-PRIVATE">
<td><code>PRIVATE</code></td>
<td>
<p>Configs with this scope are visible to only workloads in the same
namespace as the configuration resource.</p>

</td>
</tr>
</tbody>
</table>
</section>
<h2 id="ConnectionPoolSettings">ConnectionPoolSettings</h2>
<section>
<p>Connection pool settings for an upstream host. The settings apply to
each individual host in the upstream service.  See Envoy&rsquo;s <a href="https://www.envoyproxy.io/docs/envoy/latest/intro/arch_overview/circuit_breaking">circuit
breaker</a>
for more details. Connection pool settings can be applied at the TCP
level as well as at HTTP level.</p>

<p>For example, the following rule sets a limit of 100 connections to redis
service called myredissrv with a connect timeout of 30ms</p>

<pre><code class="language-yaml">apiVersion: networking.istio.io/v1alpha3
kind: DestinationRule
metadata:
  name: bookinfo-redis
spec:
  host: myredissrv.prod.svc.cluster.local
  trafficPolicy:
    connectionPool:
      tcp:
        maxConnections: 100
        connectTimeout: 30ms
        tcpKeepalive:
          time: 7200s
          interval: 75s
</code></pre>

<table class="message-fields">
<thead>
<tr>
<th>Field</th>
<th>Type</th>
<th>Description</th>
</tr>
</thead>
<tbody>
<tr id="ConnectionPoolSettings-tcp">
<td><code>tcp</code></td>
<td><code><a href="#ConnectionPoolSettings-TCPSettings">ConnectionPoolSettings.TCPSettings</a></code></td>
<td>
<p>Settings common to both HTTP and TCP upstream connections.</p>

</td>
</tr>
<tr id="ConnectionPoolSettings-http">
<td><code>http</code></td>
<td><code><a href="#ConnectionPoolSettings-HTTPSettings">ConnectionPoolSettings.HTTPSettings</a></code></td>
<td>
<p>HTTP connection pool settings.</p>

</td>
</tr>
</tbody>
</table>
</section>
<h2 id="ConnectionPoolSettings-HTTPSettings">ConnectionPoolSettings.HTTPSettings</h2>
<section>
<p>Settings applicable to HTTP1.1/HTTP2/GRPC connections.</p>

<table class="message-fields">
<thead>
<tr>
<th>Field</th>
<th>Type</th>
<th>Description</th>
</tr>
</thead>
<tbody>
<tr id="ConnectionPoolSettings-HTTPSettings-http1_max_pending_requests">
<td><code>http1MaxPendingRequests</code></td>
<td><code>int32</code></td>
<td>
<p>Maximum number of pending HTTP requests to a destination. Default 1024.</p>

</td>
</tr>
<tr id="ConnectionPoolSettings-HTTPSettings-http2_max_requests">
<td><code>http2MaxRequests</code></td>
<td><code>int32</code></td>
<td>
<p>Maximum number of requests to a backend. Default 1024.</p>

</td>
</tr>
<tr id="ConnectionPoolSettings-HTTPSettings-max_requests_per_connection">
<td><code>maxRequestsPerConnection</code></td>
<td><code>int32</code></td>
<td>
<p>Maximum number of requests per connection to a backend. Setting this
parameter to 1 disables keep alive.</p>

</td>
</tr>
<tr id="ConnectionPoolSettings-HTTPSettings-max_retries">
<td><code>maxRetries</code></td>
<td><code>int32</code></td>
<td>
<p>Maximum number of retries that can be outstanding to all hosts in a
cluster at a given time. Defaults to 3.</p>

</td>
</tr>
</tbody>
</table>
</section>
<h2 id="ConnectionPoolSettings-TCPSettings">ConnectionPoolSettings.TCPSettings</h2>
<section>
<p>Settings common to both HTTP and TCP upstream connections.</p>

<table class="message-fields">
<thead>
<tr>
<th>Field</th>
<th>Type</th>
<th>Description</th>
</tr>
</thead>
<tbody>
<tr id="ConnectionPoolSettings-TCPSettings-max_connections">
<td><code>maxConnections</code></td>
<td><code>int32</code></td>
<td>
<p>Maximum number of HTTP1 /TCP connections to a destination host.</p>

</td>
</tr>
<tr id="ConnectionPoolSettings-TCPSettings-connect_timeout">
<td><code>connectTimeout</code></td>
<td><code><a href="https://developers.google.com/protocol-buffers/docs/reference/google.protobuf#duration">google.protobuf.Duration</a></code></td>
<td>
<p>TCP connection timeout.</p>

</td>
</tr>
<tr id="ConnectionPoolSettings-TCPSettings-tcp_keepalive">
<td><code>tcpKeepalive</code></td>
<td><code><a href="#ConnectionPoolSettings-TCPSettings-TcpKeepalive">ConnectionPoolSettings.TCPSettings.TcpKeepalive</a></code></td>
<td>
<p>If set then set SO_KEEPALIVE on the socket to enable TCP Keepalives.</p>

</td>
</tr>
</tbody>
</table>
</section>
<h2 id="ConnectionPoolSettings-TCPSettings-TcpKeepalive">ConnectionPoolSettings.TCPSettings.TcpKeepalive</h2>
<section>
<p>TCP keepalive.</p>

<table class="message-fields">
<thead>
<tr>
<th>Field</th>
<th>Type</th>
<th>Description</th>
</tr>
</thead>
<tbody>
<tr id="ConnectionPoolSettings-TCPSettings-TcpKeepalive-probes">
<td><code>probes</code></td>
<td><code>uint32</code></td>
<td>
<p>Maximum number of keepalive probes to send without response before
deciding the connection is dead. Default is to use the OS level configuration
(unless overridden, Linux defaults to 9.)</p>

</td>
</tr>
<tr id="ConnectionPoolSettings-TCPSettings-TcpKeepalive-time">
<td><code>time</code></td>
<td><code><a href="https://developers.google.com/protocol-buffers/docs/reference/google.protobuf#duration">google.protobuf.Duration</a></code></td>
<td>
<p>The time duration a connection needs to be idle before keep-alive
probes start being sent. Default is to use the OS level configuration
(unless overridden, Linux defaults to 7200s (ie 2 hours.)</p>

</td>
</tr>
<tr id="ConnectionPoolSettings-TCPSettings-TcpKeepalive-interval">
<td><code>interval</code></td>
<td><code><a href="https://developers.google.com/protocol-buffers/docs/reference/google.protobuf#duration">google.protobuf.Duration</a></code></td>
<td>
<p>The time duration between keep-alive probes.
Default is to use the OS level configuration
(unless overridden, Linux defaults to 75s.)</p>

</td>
</tr>
</tbody>
</table>
</section>
<h2 id="CorsPolicy">CorsPolicy</h2>
<section>
<p>Describes the Cross-Origin Resource Sharing (CORS) policy, for a given
service. Refer to
<a href="https://developer.mozilla.org/en-US/docs/Web/HTTP/Access_control_CORS">https://developer.mozilla.org/en-US/docs/Web/HTTP/Access_control_CORS</a>
for further details about cross origin resource sharing. For example,
the following rule restricts cross origin requests to those originating
from example.com domain using HTTP POST/GET, and sets the
<code>Access-Control-Allow-Credentials</code> header to false. In addition, it only
exposes <code>X-Foo-bar</code> header and sets an expiry period of 1 day.</p>

<pre><code class="language-yaml">apiVersion: networking.istio.io/v1alpha3
kind: VirtualService
metadata:
  name: ratings-route
spec:
  hosts:
  - ratings.prod.svc.cluster.local
  http:
  - route:
    - destination:
        host: ratings.prod.svc.cluster.local
        subset: v1
    corsPolicy:
      allowOrigin:
      - example.com
      allowMethods:
      - POST
      - GET
      allowCredentials: false
      allowHeaders:
      - X-Foo-Bar
      maxAge: &quot;1d&quot;
</code></pre>

<table class="message-fields">
<thead>
<tr>
<th>Field</th>
<th>Type</th>
<th>Description</th>
</tr>
</thead>
<tbody>
<tr id="CorsPolicy-allow_origin">
<td><code>allowOrigin</code></td>
<td><code>string[]</code></td>
<td>
<p>The list of origins that are allowed to perform CORS requests. The
content will be serialized into the Access-Control-Allow-Origin
header. Wildcard * will allow all origins.</p>

</td>
</tr>
<tr id="CorsPolicy-allow_methods">
<td><code>allowMethods</code></td>
<td><code>string[]</code></td>
<td>
<p>List of HTTP methods allowed to access the resource. The content will
be serialized into the Access-Control-Allow-Methods header.</p>

</td>
</tr>
<tr id="CorsPolicy-allow_headers">
<td><code>allowHeaders</code></td>
<td><code>string[]</code></td>
<td>
<p>List of HTTP headers that can be used when requesting the
resource. Serialized to Access-Control-Allow-Headers header.</p>

</td>
</tr>
<tr id="CorsPolicy-expose_headers">
<td><code>exposeHeaders</code></td>
<td><code>string[]</code></td>
<td>
<p>A white list of HTTP headers that the browsers are allowed to
access. Serialized into Access-Control-Expose-Headers header.</p>

</td>
</tr>
<tr id="CorsPolicy-max_age">
<td><code>maxAge</code></td>
<td><code><a href="https://developers.google.com/protocol-buffers/docs/reference/google.protobuf#duration">google.protobuf.Duration</a></code></td>
<td>
<p>Specifies how long the results of a preflight request can be
cached. Translates to the <code>Access-Control-Max-Age</code> header.</p>

</td>
</tr>
<tr id="CorsPolicy-allow_credentials">
<td><code>allowCredentials</code></td>
<td><code><a href="https://developers.google.com/protocol-buffers/docs/reference/google.protobuf#boolvalue">google.protobuf.BoolValue</a></code></td>
<td>
<p>Indicates whether the caller is allowed to send the actual request
(not the preflight) using credentials. Translates to
<code>Access-Control-Allow-Credentials</code> header.</p>

</td>
</tr>
</tbody>
</table>
</section>
<h2 id="Destination">Destination</h2>
<section>
<p>Destination indicates the network addressable service to which the
request/connection will be sent after processing a routing rule. The
destination.host should unambiguously refer to a service in the service
registry. Istio&rsquo;s service registry is composed of all the services found
in the platform&rsquo;s service registry (e.g., Kubernetes services, Consul
services), as well as services declared through the
<a href="#ServiceEntry">ServiceEntry</a> resource.</p>

<p><em>Note for Kubernetes users</em>: When short names are used (e.g. &ldquo;reviews&rdquo;
instead of &ldquo;reviews.default.svc.cluster.local&rdquo;), Istio will interpret
the short name based on the namespace of the rule, not the service. A
rule in the &ldquo;default&rdquo; namespace containing a host &ldquo;reviews will be
interpreted as &ldquo;reviews.default.svc.cluster.local&rdquo;, irrespective of the
actual namespace associated with the reviews service. <em>To avoid potential
misconfigurations, it is recommended to always use fully qualified
domain names over short names.</em></p>

<p>The following Kubernetes example routes all traffic by default to pods
of the reviews service with label &ldquo;version: v1&rdquo; (i.e., subset v1), and
some to subset v2, in a kubernetes environment.</p>

<pre><code class="language-yaml">apiVersion: networking.istio.io/v1alpha3
kind: VirtualService
metadata:
  name: reviews-route
  namespace: foo
spec:
  hosts:
  - reviews # interpreted as reviews.foo.svc.cluster.local
  http:
  - match:
    - uri:
        prefix: &quot;/wpcatalog&quot;
    - uri:
        prefix: &quot;/consumercatalog&quot;
    rewrite:
      uri: &quot;/newcatalog&quot;
    route:
    - destination:
        host: reviews # interpreted as reviews.foo.svc.cluster.local
        subset: v2
  - route:
    - destination:
        host: reviews # interpreted as reviews.foo.svc.cluster.local
        subset: v1
</code></pre>

<p>And the associated DestinationRule</p>

<pre><code class="language-yaml">apiVersion: networking.istio.io/v1alpha3
kind: DestinationRule
metadata:
  name: reviews-destination
  namespace: foo
spec:
  host: reviews # interpreted as reviews.foo.svc.cluster.local
  subsets:
  - name: v1
    labels:
      version: v1
  - name: v2
    labels:
      version: v2
</code></pre>

<p>The following VirtualService sets a timeout of 5s for all calls to
productpage.prod.svc.cluster.local service in Kubernetes. Notice that
there are no subsets defined in this rule. Istio will fetch all
instances of productpage.prod.svc.cluster.local service from the service
registry and populate the sidecar&rsquo;s load balancing pool. Also, notice
that this rule is set in the istio-system namespace but uses the fully
qualified domain name of the productpage service,
productpage.prod.svc.cluster.local. Therefore the rule&rsquo;s namespace does
not have an impact in resolving the name of the productpage service.</p>

<pre><code class="language-yaml">apiVersion: networking.istio.io/v1alpha3
kind: VirtualService
metadata:
  name: my-productpage-rule
  namespace: istio-system
spec:
  hosts:
  - productpage.prod.svc.cluster.local # ignores rule namespace
  http:
  - timeout: 5s
    route:
    - destination:
        host: productpage.prod.svc.cluster.local
</code></pre>

<p>To control routing for traffic bound to services outside the mesh, external
services must first be added to Istio&rsquo;s internal service registry using the
ServiceEntry resource. VirtualServices can then be defined to control traffic
bound to these external services. For example, the following rules define a
Service for wikipedia.org and set a timeout of 5s for http requests.</p>

<pre><code class="language-yaml">apiVersion: networking.istio.io/v1alpha3
kind: ServiceEntry
metadata:
  name: external-svc-wikipedia
spec:
  hosts:
  - wikipedia.org
  location: MESH_EXTERNAL
  ports:
  - number: 80
    name: example-http
    protocol: HTTP
  resolution: DNS

apiVersion: networking.istio.io/v1alpha3
kind: VirtualService
metadata:
  name: my-wiki-rule
spec:
  hosts:
  - wikipedia.org
  http:
  - timeout: 5s
    route:
    - destination:
        host: wikipedia.org
</code></pre>

<table class="message-fields">
<thead>
<tr>
<th>Field</th>
<th>Type</th>
<th>Description</th>
</tr>
</thead>
<tbody>
<tr id="Destination-host">
<td><code>host</code></td>
<td><code>string</code></td>
<td>
<p>REQUIRED. The name of a service from the service registry. Service
names are looked up from the platform&rsquo;s service registry (e.g.,
Kubernetes services, Consul services, etc.) and from the hosts
declared by <a href="#ServiceEntry">ServiceEntry</a>. Traffic forwarded to
destinations that are not found in either of the two, will be dropped.</p>

<p><em>Note for Kubernetes users</em>: When short names are used (e.g. &ldquo;reviews&rdquo;
instead of &ldquo;reviews.default.svc.cluster.local&rdquo;), Istio will interpret
the short name based on the namespace of the rule, not the service. A
rule in the &ldquo;default&rdquo; namespace containing a host &ldquo;reviews will be
interpreted as &ldquo;reviews.default.svc.cluster.local&rdquo;, irrespective of
the actual namespace associated with the reviews service. <em>To avoid
potential misconfigurations, it is recommended to always use fully
qualified domain names over short names.</em></p>

</td>
</tr>
<tr id="Destination-subset">
<td><code>subset</code></td>
<td><code>string</code></td>
<td>
<p>The name of a subset within the service. Applicable only to services
within the mesh. The subset must be defined in a corresponding
DestinationRule.</p>

</td>
</tr>
<tr id="Destination-port">
<td><code>port</code></td>
<td><code><a href="#PortSelector">PortSelector</a></code></td>
<td>
<p>Specifies the port on the host that is being addressed. If a service
exposes only a single port it is not required to explicitly select the
port.</p>

</td>
</tr>
</tbody>
</table>
</section>
<h2 id="DestinationRule">DestinationRule</h2>
<section>
<p><code>DestinationRule</code> defines policies that apply to traffic intended for a
service after routing has occurred. These rules specify configuration
for load balancing, connection pool size from the sidecar, and outlier
detection settings to detect and evict unhealthy hosts from the load
balancing pool. For example, a simple load balancing policy for the
ratings service would look as follows:</p>

<pre><code class="language-yaml">apiVersion: networking.istio.io/v1alpha3
kind: DestinationRule
metadata:
  name: bookinfo-ratings
spec:
  host: ratings.prod.svc.cluster.local
  trafficPolicy:
    loadBalancer:
      simple: LEAST_CONN
</code></pre>

<p>Version specific policies can be specified by defining a named
<code>subset</code> and overriding the settings specified at the service level. The
following rule uses a round robin load balancing policy for all traffic
going to a subset named testversion that is composed of endpoints (e.g.,
pods) with labels (version:v3).</p>

<pre><code class="language-yaml">apiVersion: networking.istio.io/v1alpha3
kind: DestinationRule
metadata:
  name: bookinfo-ratings
spec:
  host: ratings.prod.svc.cluster.local
  trafficPolicy:
    loadBalancer:
      simple: LEAST_CONN
  subsets:
  - name: testversion
    labels:
      version: v3
    trafficPolicy:
      loadBalancer:
        simple: ROUND_ROBIN
</code></pre>

<p><strong>Note:</strong> Policies specified for subsets will not take effect until
a route rule explicitly sends traffic to this subset.</p>

<p>Traffic policies can be customized to specific ports as well. The
following rule uses the least connection load balancing policy for all
traffic to port 80, while uses a round robin load balancing setting for
traffic to the port 9080.</p>

<pre><code class="language-yaml">apiVersion: networking.istio.io/v1alpha3
kind: DestinationRule
metadata:
  name: bookinfo-ratings-port
spec:
  host: ratings.prod.svc.cluster.local
  trafficPolicy: # Apply to all ports
    portLevelSettings:
    - port:
        number: 80
      loadBalancer:
        simple: LEAST_CONN
    - port:
        number: 9080
      loadBalancer:
        simple: ROUND_ROBIN
</code></pre>

<table class="message-fields">
<thead>
<tr>
<th>Field</th>
<th>Type</th>
<th>Description</th>
</tr>
</thead>
<tbody>
<tr id="DestinationRule-host">
<td><code>host</code></td>
<td><code>string</code></td>
<td>
<p>REQUIRED. The name of a service from the service registry. Service
names are looked up from the platform&rsquo;s service registry (e.g.,
Kubernetes services, Consul services, etc.) and from the hosts
declared by <a href="#ServiceEntry">ServiceEntries</a>. Rules defined for
services that do not exist in the service registry will be ignored.</p>

<p><em>Note for Kubernetes users</em>: When short names are used (e.g. &ldquo;reviews&rdquo;
instead of &ldquo;reviews.default.svc.cluster.local&rdquo;), Istio will interpret
the short name based on the namespace of the rule, not the service. A
rule in the &ldquo;default&rdquo; namespace containing a host &ldquo;reviews will be
interpreted as &ldquo;reviews.default.svc.cluster.local&rdquo;, irrespective of
the actual namespace associated with the reviews service. <em>To avoid
potential misconfigurations, it is recommended to always use fully
qualified domain names over short names.</em></p>

<p>Note that the host field applies to both HTTP and TCP services.</p>

</td>
</tr>
<tr id="DestinationRule-traffic_policy">
<td><code>trafficPolicy</code></td>
<td><code><a href="#TrafficPolicy">TrafficPolicy</a></code></td>
<td>
<p>Traffic policies to apply (load balancing policy, connection pool
sizes, outlier detection).</p>

</td>
</tr>
<tr id="DestinationRule-subsets">
<td><code>subsets</code></td>
<td><code><a href="#Subset">Subset[]</a></code></td>
<td>
<p>One or more named sets that represent individual versions of a
service. Traffic policies can be overridden at subset level.</p>

</td>
</tr>
<tr id="DestinationRule-config_scope">
<td><code>configScope</code></td>
<td><code><a href="#ConfigScope">ConfigScope</a></code></td>
<td>
<p>The visibility setting associated with this DestinationRule. Set to
PRIVATE if this destination rule should not be exported, i.e. restrict
the applicability of this destination rule to only workloads in the same
namespace as the destination rule.</p>

</td>
</tr>
</tbody>
</table>
</section>
<h2 id="EnvoyFilter">EnvoyFilter</h2>
<section>
<p><code>EnvoyFilter</code> describes Envoy proxy-specific filters that can be used to
customize the Envoy proxy configuration generated by Istio networking
subsystem (Pilot). This feature must be used with care, as incorrect
configurations could potentially destabilize the entire mesh.</p>

<p>NOTE 1: Since this is break glass configuration, there will not be any
backward compatibility across different Istio releases. In other words,
this configuration is subject to change based on internal implementation
of Istio networking subsystem.</p>

<p>NOTE 2: When multiple EnvoyFilters are bound to the same workload, all filter
configurations will be processed sequentially in order of creation time.
The behavior is undefined if multiple EnvoyFilter configurations conflict
with each other.</p>

<p>The following example for Kubernetes enables Envoy&rsquo;s Lua filter for all
inbound calls arriving at service port 8080 of the reviews service pod with
labels &ldquo;app: reviews&rdquo;.</p>

<pre><code class="language-yaml">apiVersion: networking.istio.io/v1alpha3
kind: EnvoyFilter
metadata:
  name: reviews-lua
spec:
  workloadLabels:
    app: reviews
  filters:
  - listenerMatch:
      portNumber: 8080
      listenerType: SIDECAR_INBOUND #will match with the inbound listener for reviews:8080
    filterName: envoy.lua
    filterType: HTTP
    filterConfig:
      inlineCode: |
        ... lua code ...
</code></pre>

<table class="message-fields">
<thead>
<tr>
<th>Field</th>
<th>Type</th>
<th>Description</th>
</tr>
</thead>
<tbody>
<tr id="EnvoyFilter-workload_labels">
<td><code>workloadLabels</code></td>
<td><code>map&lt;string,&nbsp;string&gt;</code></td>
<td>
<p>One or more labels that indicate a specific set of pods/VMs whose
proxies should be configured to use these additional filters.  The
scope of label search is platform dependent. On Kubernetes, for
example, the scope includes pods running in all reachable
namespaces. Omitting the selector applies the filter to all proxies in
the mesh.
NOTE: There can be only one EnvoyFilter bound to a specific workload.
The behavior is undefined if multiple EnvoyFilter configurations are
specified for the same workload.</p>

</td>
</tr>
<tr id="EnvoyFilter-filters">
<td><code>filters</code></td>
<td><code><a href="#EnvoyFilter-Filter">EnvoyFilter.Filter[]</a></code></td>
<td>
<p>REQUIRED: Envoy network filters/http filters to be added to matching
listeners.  When adding network filters to http connections, care
should be taken to ensure that the filter is added before
envoy.http<em>connection</em>manager.</p>

</td>
</tr>
</tbody>
</table>
</section>
<h2 id="EnvoyFilter-Filter">EnvoyFilter.Filter</h2>
<section>
<p>Envoy filters to be added to a network or http filter chain.</p>

<table class="message-fields">
<thead>
<tr>
<th>Field</th>
<th>Type</th>
<th>Description</th>
</tr>
</thead>
<tbody>
<tr id="EnvoyFilter-Filter-listener_match">
<td><code>listenerMatch</code></td>
<td><code><a href="#EnvoyFilter-ListenerMatch">EnvoyFilter.ListenerMatch</a></code></td>
<td>
<p>Filter will be added to the listener only if the match conditions are true.
If not specified, the filters will be applied to all listeners.</p>

</td>
</tr>
<tr id="EnvoyFilter-Filter-insert_position">
<td><code>insertPosition</code></td>
<td><code><a href="#EnvoyFilter-InsertPosition">EnvoyFilter.InsertPosition</a></code></td>
<td>
<p>Insert position in the filter chain. Defaults to FIRST</p>

</td>
</tr>
<tr id="EnvoyFilter-Filter-filter_type">
<td><code>filterType</code></td>
<td><code><a href="#EnvoyFilter-Filter-FilterType">EnvoyFilter.Filter.FilterType</a></code></td>
<td>
<p>REQUIRED: The type of filter to instantiate.</p>

</td>
</tr>
<tr id="EnvoyFilter-Filter-filter_name">
<td><code>filterName</code></td>
<td><code>string</code></td>
<td>
<p>REQUIRED: The name of the filter to instantiate. The name must match a supported
filter <em>compiled into</em> Envoy.</p>

</td>
</tr>
<tr id="EnvoyFilter-Filter-filter_config">
<td><code>filterConfig</code></td>
<td><code><a href="https://developers.google.com/protocol-buffers/docs/reference/google.protobuf#struct">google.protobuf.Struct</a></code></td>
<td>
<p>REQUIRED: Filter specific configuration which depends on the filter being
instantiated.</p>

</td>
</tr>
</tbody>
</table>
</section>
<h2 id="EnvoyFilter-Filter-FilterType">EnvoyFilter.Filter.FilterType</h2>
<section>
<table class="enum-values">
<thead>
<tr>
<th>Name</th>
<th>Description</th>
</tr>
</thead>
<tbody>
<tr id="EnvoyFilter-Filter-FilterType-INVALID">
<td><code>INVALID</code></td>
<td>
<p>placeholder</p>

</td>
</tr>
<tr id="EnvoyFilter-Filter-FilterType-HTTP">
<td><code>HTTP</code></td>
<td>
<p>Http filter</p>

</td>
</tr>
<tr id="EnvoyFilter-Filter-FilterType-NETWORK">
<td><code>NETWORK</code></td>
<td>
<p>Network filter</p>

</td>
</tr>
</tbody>
</table>
</section>
<h2 id="EnvoyFilter-InsertPosition">EnvoyFilter.InsertPosition</h2>
<section>
<p>Indicates the relative index in the filter chain where the filter should be inserted.</p>

<table class="message-fields">
<thead>
<tr>
<th>Field</th>
<th>Type</th>
<th>Description</th>
</tr>
</thead>
<tbody>
<tr id="EnvoyFilter-InsertPosition-index">
<td><code>index</code></td>
<td><code><a href="#EnvoyFilter-InsertPosition-Index">EnvoyFilter.InsertPosition.Index</a></code></td>
<td>
<p>Position of this filter in the filter chain.</p>

</td>
</tr>
<tr id="EnvoyFilter-InsertPosition-relative_to">
<td><code>relativeTo</code></td>
<td><code>string</code></td>
<td>
<p>If BEFORE or AFTER position is specified, specify the name of the
filter relative to which this filter should be inserted.</p>

</td>
</tr>
</tbody>
</table>
</section>
<h2 id="EnvoyFilter-InsertPosition-Index">EnvoyFilter.InsertPosition.Index</h2>
<section>
<p>Index/position in the filter chain.</p>

<table class="enum-values">
<thead>
<tr>
<th>Name</th>
<th>Description</th>
</tr>
</thead>
<tbody>
<tr id="EnvoyFilter-InsertPosition-Index-FIRST">
<td><code>FIRST</code></td>
<td>
<p>Insert first</p>

</td>
</tr>
<tr id="EnvoyFilter-InsertPosition-Index-LAST">
<td><code>LAST</code></td>
<td>
<p>Insert last</p>

</td>
</tr>
<tr id="EnvoyFilter-InsertPosition-Index-BEFORE">
<td><code>BEFORE</code></td>
<td>
<p>Insert before the named filter.</p>

</td>
</tr>
<tr id="EnvoyFilter-InsertPosition-Index-AFTER">
<td><code>AFTER</code></td>
<td>
<p>Insert after the named filter.</p>

</td>
</tr>
</tbody>
</table>
</section>
<h2 id="EnvoyFilter-ListenerMatch">EnvoyFilter.ListenerMatch</h2>
<section>
<p>Select a listener to add the filter to based on the match conditions.
All conditions specified in the ListenerMatch must be met for the filter
to be applied to a listener.</p>

<table class="message-fields">
<thead>
<tr>
<th>Field</th>
<th>Type</th>
<th>Description</th>
</tr>
</thead>
<tbody>
<tr id="EnvoyFilter-ListenerMatch-port_number">
<td><code>portNumber</code></td>
<td><code>uint32</code></td>
<td>
<p>The service port/gateway port to which traffic is being
sent/received. If not specified, matches all listeners. Even though
inbound listeners are generated for the instance/pod ports, only
service ports should be used to match listeners.</p>

</td>
</tr>
<tr id="EnvoyFilter-ListenerMatch-port_name_prefix">
<td><code>portNamePrefix</code></td>
<td><code>string</code></td>
<td>
<p>Instead of using specific port numbers, a set of ports matching a
given port name prefix can be selected. E.g., &ldquo;mongo&rdquo; selects ports
named mongo-port, mongo, mongoDB, MONGO, etc. Matching is case
insensitive.</p>

</td>
</tr>
<tr id="EnvoyFilter-ListenerMatch-listener_type">
<td><code>listenerType</code></td>
<td><code><a href="#EnvoyFilter-ListenerMatch-ListenerType">EnvoyFilter.ListenerMatch.ListenerType</a></code></td>
<td>
<p>Inbound vs outbound sidecar listener or gateway listener. If not specified,
matches all listeners.</p>

</td>
</tr>
<tr id="EnvoyFilter-ListenerMatch-listener_protocol">
<td><code>listenerProtocol</code></td>
<td><code><a href="#EnvoyFilter-ListenerMatch-ListenerProtocol">EnvoyFilter.ListenerMatch.ListenerProtocol</a></code></td>
<td>
<p>Selects a class of listeners for the same protocol. If not
specified, applies to listeners on all protocols. Use the protocol
selection to select all HTTP listeners (includes HTTP2/gRPC/HTTPS
where Envoy terminates TLS) or all TCP listeners (includes HTTPS
passthrough using SNI).</p>

</td>
</tr>
<tr id="EnvoyFilter-ListenerMatch-address">
<td><code>address</code></td>
<td><code>string[]</code></td>
<td>
<p>One or more IP addresses to which the listener is bound. If
specified, should match at least one address in the list.</p>

</td>
</tr>
</tbody>
</table>
</section>
<h2 id="EnvoyFilter-ListenerMatch-ListenerProtocol">EnvoyFilter.ListenerMatch.ListenerProtocol</h2>
<section>
<table class="enum-values">
<thead>
<tr>
<th>Name</th>
<th>Description</th>
</tr>
</thead>
<tbody>
<tr id="EnvoyFilter-ListenerMatch-ListenerProtocol-ALL">
<td><code>ALL</code></td>
<td>
<p>All protocols</p>

</td>
</tr>
<tr id="EnvoyFilter-ListenerMatch-ListenerProtocol-HTTP">
<td><code>HTTP</code></td>
<td>
<p>HTTP or HTTPS (with termination) / HTTP2/gRPC</p>

</td>
</tr>
<tr id="EnvoyFilter-ListenerMatch-ListenerProtocol-TCP">
<td><code>TCP</code></td>
<td>
<p>Any non-HTTP listener</p>

</td>
</tr>
</tbody>
</table>
</section>
<h2 id="EnvoyFilter-ListenerMatch-ListenerType">EnvoyFilter.ListenerMatch.ListenerType</h2>
<section>
<table class="enum-values">
<thead>
<tr>
<th>Name</th>
<th>Description</th>
</tr>
</thead>
<tbody>
<tr id="EnvoyFilter-ListenerMatch-ListenerType-ANY">
<td><code>ANY</code></td>
<td>
<p>All listeners</p>

</td>
</tr>
<tr id="EnvoyFilter-ListenerMatch-ListenerType-SIDECAR_INBOUND">
<td><code>SIDECAR_INBOUND</code></td>
<td>
<p>Inbound listener in sidecar</p>

</td>
</tr>
<tr id="EnvoyFilter-ListenerMatch-ListenerType-SIDECAR_OUTBOUND">
<td><code>SIDECAR_OUTBOUND</code></td>
<td>
<p>Outbound listener in sidecar</p>

</td>
</tr>
<tr id="EnvoyFilter-ListenerMatch-ListenerType-GATEWAY">
<td><code>GATEWAY</code></td>
<td>
<p>Gateway listener</p>

</td>
</tr>
</tbody>
</table>
</section>
<h2 id="Gateway">Gateway</h2>
<section>
<p><code>Gateway</code> describes a load balancer operating at the edge of the mesh
receiving incoming or outgoing HTTP/TCP connections. The specification
describes a set of ports that should be exposed, the type of protocol to
use, SNI configuration for the load balancer, etc.</p>

<p>For example, the following Gateway configuration sets up a proxy to act
as a load balancer exposing port 80 and 9080 (http), 443 (https), and
port 2379 (TCP) for ingress.  The gateway will be applied to the proxy
running on a pod with labels <code>app: my-gateway-controller</code>. While Istio
will configure the proxy to listen on these ports, it is the
responsibility of the user to ensure that external traffic to these
ports are allowed into the mesh.</p>

<pre><code class="language-yaml">apiVersion: networking.istio.io/v1alpha3
kind: Gateway
metadata:
  name: my-gateway
  namespace: some-config-namespace
spec:
  selector:
    app: my-gateway-controller
  servers:
  - port:
      number: 80
      name: http
      protocol: HTTP
    hosts:
    - uk.bookinfo.com
    - eu.bookinfo.com
    tls:
      httpsRedirect: true # sends 301 redirect for http requests
  - port:
      number: 443
      name: https
      protocol: HTTPS
    hosts:
    - uk.bookinfo.com
    - eu.bookinfo.com
    tls:
      mode: SIMPLE #enables HTTPS on this port
      serverCertificate: /etc/certs/servercert.pem
      privateKey: /etc/certs/privatekey.pem
  - port:
      number: 9080
      name: http-wildcard
      protocol: HTTP
    hosts:
    - &quot;*&quot;
  - port:
      number: 2379 # to expose internal service via external port 2379
      name: mongo
      protocol: MONGO
    hosts:
    - &quot;*&quot;
</code></pre>

<p>The Gateway specification above describes the L4-L6 properties of a load
balancer. A <code>VirtualService</code> can then be bound to a gateway to control
the forwarding of traffic arriving at a particular host or gateway port.</p>

<p>For example, the following VirtualService splits traffic for
&ldquo;https://uk.bookinfo.com/reviews&rdquo;, &ldquo;https://eu.bookinfo.com/reviews&rdquo;,
&ldquo;http://uk.bookinfo.com:9080/reviews&rdquo;,
&ldquo;http://eu.bookinfo.com:9080/reviews&rdquo; into two versions (prod and qa) of
an internal reviews service on port 9080. In addition, requests
containing the cookie &ldquo;user: dev-123&rdquo; will be sent to special port 7777
in the qa version. The same rule is also applicable inside the mesh for
requests to the &ldquo;reviews.prod.svc.cluster.local&rdquo; service. This rule is
applicable across ports 443, 9080. Note that &ldquo;http://uk.bookinfo.com&rdquo;
gets redirected to &ldquo;https://uk.bookinfo.com&rdquo; (i.e. 80 redirects to 443).</p>

<pre><code class="language-yaml">apiVersion: networking.istio.io/v1alpha3
kind: VirtualService
metadata:
  name: bookinfo-rule
  namespace: bookinfo-namespace
spec:
  hosts:
  - reviews.prod.svc.cluster.local
  - uk.bookinfo.com
  - eu.bookinfo.com
  gateways:
  - some-config-namespace/my-gateway
  - mesh # applies to all the sidecars in the mesh
  http:
  - match:
    - headers:
        cookie:
          user: dev-123
    route:
    - destination:
        port:
          number: 7777
        host: reviews.qa.svc.cluster.local
  - match:
      uri:
        prefix: /reviews/
    route:
    - destination:
        port:
          number: 9080 # can be omitted if its the only port for reviews
        host: reviews.prod.svc.cluster.local
      weight: 80
    - destination:
        host: reviews.qa.svc.cluster.local
      weight: 20
</code></pre>

<p>The following VirtualService forwards traffic arriving at (external)
port 27017 to internal Mongo server on port 5555. This rule is not
applicable internally in the mesh as the gateway list omits the
reserved name <code>mesh</code>.</p>

<pre><code class="language-yaml">apiVersion: networking.istio.io/v1alpha3
kind: VirtualService
metadata:
  name: bookinfo-Mongo
  namespace: bookinfo-namespace
spec:
  hosts:
  - mongosvr.prod.svc.cluster.local #name of internal Mongo service
  gateways:
  - some-config-namespace/my-gateway # can omit the namespace if gateway is in same
                                       namespace as virtual service.
  tcp:
  - match:
    - port: 27017
    route:
    - destination:
        host: mongo.prod.svc.cluster.local
        port:
          number: 5555
</code></pre>

<table class="message-fields">
<thead>
<tr>
<th>Field</th>
<th>Type</th>
<th>Description</th>
</tr>
</thead>
<tbody>
<tr id="Gateway-servers">
<td><code>servers</code></td>
<td><code><a href="#Server">Server[]</a></code></td>
<td>
<p>REQUIRED: A list of server specifications.</p>

</td>
</tr>
<tr id="Gateway-selector">
<td><code>selector</code></td>
<td><code>map&lt;string,&nbsp;string&gt;</code></td>
<td>
<p>REQUIRED: One or more labels that indicate a specific set of pods/VMs
on which this gateway configuration should be applied. The scope of
label search is restricted to the configuration namespace in which the
the resource is present. In other words, the Gateway resource must
reside in the same namespace as the gateway workload.</p>

</td>
</tr>
</tbody>
</table>
</section>
<h2 id="HTTPFaultInjection">HTTPFaultInjection</h2>
<section>
<p>HTTPFaultInjection can be used to specify one or more faults to inject
while forwarding http requests to the destination specified in a route.
Fault specification is part of a VirtualService rule. Faults include
aborting the Http request from downstream service, and/or delaying
proxying of requests. A fault rule MUST HAVE delay or abort or both.</p>

<p><em>Note:</em> Delay and abort faults are independent of one another, even if
both are specified simultaneously.</p>

<table class="message-fields">
<thead>
<tr>
<th>Field</th>
<th>Type</th>
<th>Description</th>
</tr>
</thead>
<tbody>
<tr id="HTTPFaultInjection-delay">
<td><code>delay</code></td>
<td><code><a href="#HTTPFaultInjection-Delay">HTTPFaultInjection.Delay</a></code></td>
<td>
<p>Delay requests before forwarding, emulating various failures such as
network issues, overloaded upstream service, etc.</p>

</td>
</tr>
<tr id="HTTPFaultInjection-abort">
<td><code>abort</code></td>
<td><code><a href="#HTTPFaultInjection-Abort">HTTPFaultInjection.Abort</a></code></td>
<td>
<p>Abort Http request attempts and return error codes back to downstream
service, giving the impression that the upstream service is faulty.</p>

</td>
</tr>
</tbody>
</table>
</section>
<h2 id="HTTPFaultInjection-Abort">HTTPFaultInjection.Abort</h2>
<section>
<p>Abort specification is used to prematurely abort a request with a
pre-specified error code. The following example will return an HTTP 400
error code for 1 out of every 1000 requests to the &ldquo;ratings&rdquo; service &ldquo;v1&rdquo;.</p>

<pre><code class="language-yaml">apiVersion: networking.istio.io/v1alpha3
kind: VirtualService
metadata:
  name: ratings-route
spec:
  hosts:
  - ratings.prod.svc.cluster.local
  http:
  - route:
    - destination:
        host: ratings.prod.svc.cluster.local
        subset: v1
    fault:
      abort:
        percentage:
          value: 0.001
        httpStatus: 400
</code></pre>

<p>The <em>httpStatus</em> field is used to indicate the HTTP status code to
return to the caller. The optional <em>percentage</em> field can be used to only
abort a certain percentage of requests. If not specified, all requests are
aborted.</p>

<table class="message-fields">
<thead>
<tr>
<th>Field</th>
<th>Type</th>
<th>Description</th>
</tr>
</thead>
<tbody>
<tr id="HTTPFaultInjection-Abort-percent" class="deprecated ">
<td><code>percent</code></td>
<td><code>int32</code></td>
<td>
<p>Percentage of requests to be aborted with the error code provided (0-100).
Use of integer <code>percent</code> value is deprecated. Use the double <code>percentage</code>
field instead.</p>

</td>
</tr>
<tr id="HTTPFaultInjection-Abort-http_status" class="oneof oneof-start">
<td><code>httpStatus</code></td>
<td><code>int32 (oneof)</code></td>
<td>
<p>REQUIRED. HTTP status code to use to abort the Http request.</p>

</td>
</tr>
<tr id="HTTPFaultInjection-Abort-percentage">
<td><code>percentage</code></td>
<td><code><a href="#Percent">Percent</a></code></td>
<td>
<p>Percentage of requests to be aborted with the error code provided.</p>

</td>
</tr>
</tbody>
</table>
</section>
<h2 id="HTTPFaultInjection-Delay">HTTPFaultInjection.Delay</h2>
<section>
<p>Delay specification is used to inject latency into the request
forwarding path. The following example will introduce a 5 second delay
in 1 out of every 1000 requests to the &ldquo;v1&rdquo; version of the &ldquo;reviews&rdquo;
service from all pods with label env: prod</p>

<pre><code class="language-yaml">apiVersion: networking.istio.io/v1alpha3
kind: VirtualService
metadata:
  name: reviews-route
spec:
  hosts:
  - reviews.prod.svc.cluster.local
  http:
  - match:
    - sourceLabels:
        env: prod
    route:
    - destination:
        host: reviews.prod.svc.cluster.local
        subset: v1
    fault:
      delay:
        percentage:
          value: 0.001
        fixedDelay: 5s
</code></pre>

<p>The <em>fixedDelay</em> field is used to indicate the amount of delay in seconds.
The optional <em>percentage</em> field can be used to only delay a certain
percentage of requests. If left unspecified, all request will be delayed.</p>

<table class="message-fields">
<thead>
<tr>
<th>Field</th>
<th>Type</th>
<th>Description</th>
</tr>
</thead>
<tbody>
<tr id="HTTPFaultInjection-Delay-percent" class="deprecated ">
<td><code>percent</code></td>
<td><code>int32</code></td>
<td>
<p>Percentage of requests on which the delay will be injected (0-100).
Use of integer <code>percent</code> value is deprecated. Use the double <code>percentage</code>
field instead.</p>

</td>
</tr>
<tr id="HTTPFaultInjection-Delay-fixed_delay" class="oneof oneof-start">
<td><code>fixedDelay</code></td>
<td><code><a href="https://developers.google.com/protocol-buffers/docs/reference/google.protobuf#duration">google.protobuf.Duration (oneof)</a></code></td>
<td>
<p>REQUIRED. Add a fixed delay before forwarding the request. Format:
1h/1m/1s/1ms. MUST be &gt;=1ms.</p>

</td>
</tr>
<tr id="HTTPFaultInjection-Delay-percentage">
<td><code>percentage</code></td>
<td><code><a href="#Percent">Percent</a></code></td>
<td>
<p>Percentage of requests on which the delay will be injected.</p>

</td>
</tr>
</tbody>
</table>
</section>
<h2 id="HTTPMatchRequest">HTTPMatchRequest</h2>
<section>
<p>HttpMatchRequest specifies a set of criterion to be met in order for the
rule to be applied to the HTTP request. For example, the following
restricts the rule to match only requests where the URL path
starts with /ratings/v2/ and the request contains a custom <code>end-user</code> header
with value <code>jason</code>.</p>

<pre><code class="language-yaml">apiVersion: networking.istio.io/v1alpha3
kind: VirtualService
metadata:
  name: ratings-route
spec:
  hosts:
  - ratings.prod.svc.cluster.local
  http:
  - match:
    - headers:
        end-user:
          exact: jason
      uri:
        prefix: &quot;/ratings/v2/&quot;
    route:
    - destination:
        host: ratings.prod.svc.cluster.local
</code></pre>

<p>HTTPMatchRequest CANNOT be empty.</p>

<table class="message-fields">
<thead>
<tr>
<th>Field</th>
<th>Type</th>
<th>Description</th>
</tr>
</thead>
<tbody>
<tr id="HTTPMatchRequest-uri">
<td><code>uri</code></td>
<td><code><a href="#StringMatch">StringMatch</a></code></td>
<td>
<p>URI to match
values are case-sensitive and formatted as follows:</p>

<ul>
<li><p><code>exact: &quot;value&quot;</code> for exact string match</p></li>

<li><p><code>prefix: &quot;value&quot;</code> for prefix-based match</p></li>

<li><p><code>regex: &quot;value&quot;</code> for ECMAscript style regex-based match</p></li>
</ul>

</td>
</tr>
<tr id="HTTPMatchRequest-scheme">
<td><code>scheme</code></td>
<td><code><a href="#StringMatch">StringMatch</a></code></td>
<td>
<p>URI Scheme
values are case-sensitive and formatted as follows:</p>

<ul>
<li><p><code>exact: &quot;value&quot;</code> for exact string match</p></li>

<li><p><code>prefix: &quot;value&quot;</code> for prefix-based match</p></li>

<li><p><code>regex: &quot;value&quot;</code> for ECMAscript style regex-based match</p></li>
</ul>

</td>
</tr>
<tr id="HTTPMatchRequest-method">
<td><code>method</code></td>
<td><code><a href="#StringMatch">StringMatch</a></code></td>
<td>
<p>HTTP Method
values are case-sensitive and formatted as follows:</p>

<ul>
<li><p><code>exact: &quot;value&quot;</code> for exact string match</p></li>

<li><p><code>prefix: &quot;value&quot;</code> for prefix-based match</p></li>

<li><p><code>regex: &quot;value&quot;</code> for ECMAscript style regex-based match</p></li>
</ul>

</td>
</tr>
<tr id="HTTPMatchRequest-authority">
<td><code>authority</code></td>
<td><code><a href="#StringMatch">StringMatch</a></code></td>
<td>
<p>HTTP Authority
values are case-sensitive and formatted as follows:</p>

<ul>
<li><p><code>exact: &quot;value&quot;</code> for exact string match</p></li>

<li><p><code>prefix: &quot;value&quot;</code> for prefix-based match</p></li>

<li><p><code>regex: &quot;value&quot;</code> for ECMAscript style regex-based match</p></li>
</ul>

</td>
</tr>
<tr id="HTTPMatchRequest-headers">
<td><code>headers</code></td>
<td><code>map&lt;string,&nbsp;<a href="#StringMatch">StringMatch</a>&gt;</code></td>
<td>
<p>The header keys must be lowercase and use hyphen as the separator,
e.g. <em>x-request-id</em>.</p>

<p>Header values are case-sensitive and formatted as follows:</p>

<ul>
<li><p><code>exact: &quot;value&quot;</code> for exact string match</p></li>

<li><p><code>prefix: &quot;value&quot;</code> for prefix-based match</p></li>

<li><p><code>regex: &quot;value&quot;</code> for ECMAscript style regex-based match</p></li>
</ul>

<p><strong>Note:</strong> The keys <code>uri</code>, <code>scheme</code>, <code>method</code>, and <code>authority</code> will be ignored.</p>

</td>
</tr>
<tr id="HTTPMatchRequest-port">
<td><code>port</code></td>
<td><code>uint32</code></td>
<td>
<p>Specifies the ports on the host that is being addressed. Many services
only expose a single port or label ports with the protocols they support,
in these cases it is not required to explicitly select the port.</p>

</td>
</tr>
<tr id="HTTPMatchRequest-source_labels">
<td><code>sourceLabels</code></td>
<td><code>map&lt;string,&nbsp;string&gt;</code></td>
<td>
<p>One or more labels that constrain the applicability of a rule to
workloads with the given labels. If the VirtualService has a list of
gateways specified at the top, it should include the reserved gateway
<code>mesh</code> in order for this field to be applicable.</p>

</td>
</tr>
<tr id="HTTPMatchRequest-gateways">
<td><code>gateways</code></td>
<td><code>string[]</code></td>
<td>
<p>Names of gateways where the rule should be applied to. Gateway names
at the top of the VirtualService (if any) are overridden. The gateway match is
independent of sourceLabels.</p>

</td>
</tr>
</tbody>
</table>
</section>
<h2 id="HTTPRedirect">HTTPRedirect</h2>
<section>
<p>HTTPRedirect can be used to send a 301 redirect response to the caller,
where the Authority/Host and the URI in the response can be swapped with
the specified values. For example, the following rule redirects
requests for /v1/getProductRatings API on the ratings service to
/v1/bookRatings provided by the bookratings service.</p>

<pre><code class="language-yaml">apiVersion: networking.istio.io/v1alpha3
kind: VirtualService
metadata:
  name: ratings-route
spec:
  hosts:
  - ratings.prod.svc.cluster.local
  http:
  - match:
    - uri:
        exact: /v1/getProductRatings
  redirect:
    uri: /v1/bookRatings
    authority: newratings.default.svc.cluster.local
  ...
</code></pre>

<table class="message-fields">
<thead>
<tr>
<th>Field</th>
<th>Type</th>
<th>Description</th>
</tr>
</thead>
<tbody>
<tr id="HTTPRedirect-uri">
<td><code>uri</code></td>
<td><code>string</code></td>
<td>
<p>On a redirect, overwrite the Path portion of the URL with this
value. Note that the entire path will be replaced, irrespective of the
request URI being matched as an exact path or prefix.</p>

</td>
</tr>
<tr id="HTTPRedirect-authority">
<td><code>authority</code></td>
<td><code>string</code></td>
<td>
<p>On a redirect, overwrite the Authority/Host portion of the URL with
this value.</p>

</td>
</tr>
</tbody>
</table>
</section>
<h2 id="HTTPRetry">HTTPRetry</h2>
<section>
<p>Describes the retry policy to use when a HTTP request fails. For
example, the following rule sets the maximum number of retries to 3 when
calling ratings:v1 service, with a 2s timeout per retry attempt.</p>

<pre><code class="language-yaml">apiVersion: networking.istio.io/v1alpha3
kind: VirtualService
metadata:
  name: ratings-route
spec:
  hosts:
  - ratings.prod.svc.cluster.local
  http:
  - route:
    - destination:
        host: ratings.prod.svc.cluster.local
        subset: v1
    retries:
      attempts: 3
      perTryTimeout: 2s
      retryOn: gateway-error,connect-failure,refused-stream
</code></pre>

<table class="message-fields">
<thead>
<tr>
<th>Field</th>
<th>Type</th>
<th>Description</th>
</tr>
</thead>
<tbody>
<tr id="HTTPRetry-attempts">
<td><code>attempts</code></td>
<td><code>int32</code></td>
<td>
<p>REQUIRED. Number of retries for a given request. The interval
between retries will be determined automatically (25ms+). Actual
number of retries attempted depends on the httpReqTimeout.</p>

</td>
</tr>
<tr id="HTTPRetry-per_try_timeout">
<td><code>perTryTimeout</code></td>
<td><code><a href="https://developers.google.com/protocol-buffers/docs/reference/google.protobuf#duration">google.protobuf.Duration</a></code></td>
<td>
<p>Timeout per retry attempt for a given request. format: 1h/1m/1s/1ms. MUST BE &gt;=1ms.</p>

</td>
</tr>
<tr id="HTTPRetry-retry_on">
<td><code>retryOn</code></td>
<td><code>string</code></td>
<td>
<p>Specifies the conditions under which retry takes place.
One or more policies can be specified using a ‘,’ delimited list.
The supported policies can be found in
<a href="https://www.envoyproxy.io/docs/envoy/latest/configuration/http_filters/router_filter#x-envoy-retry-on">https://www.envoyproxy.io/docs/envoy/latest/configuration/http_filters/router_filter#x-envoy-retry-on</a>
and <a href="https://www.envoyproxy.io/docs/envoy/latest/configuration/http_filters/router_filter#x-envoy-retry-grpc-on">https://www.envoyproxy.io/docs/envoy/latest/configuration/http_filters/router_filter#x-envoy-retry-grpc-on</a></p>

</td>
</tr>
</tbody>
</table>
</section>
<h2 id="HTTPRewrite">HTTPRewrite</h2>
<section>
<p>HTTPRewrite can be used to rewrite specific parts of a HTTP request
before forwarding the request to the destination. Rewrite primitive can
be used only with HTTPRouteDestination. The following example
demonstrates how to rewrite the URL prefix for api call (/ratings) to
ratings service before making the actual API call.</p>

<pre><code class="language-yaml">apiVersion: networking.istio.io/v1alpha3
kind: VirtualService
metadata:
  name: ratings-route
spec:
  hosts:
  - ratings.prod.svc.cluster.local
  http:
  - match:
    - uri:
        prefix: /ratings
    rewrite:
      uri: /v1/bookRatings
    route:
    - destination:
        host: ratings.prod.svc.cluster.local
        subset: v1
</code></pre>

<table class="message-fields">
<thead>
<tr>
<th>Field</th>
<th>Type</th>
<th>Description</th>
</tr>
</thead>
<tbody>
<tr id="HTTPRewrite-uri">
<td><code>uri</code></td>
<td><code>string</code></td>
<td>
<p>rewrite the path (or the prefix) portion of the URI with this
value. If the original URI was matched based on prefix, the value
provided in this field will replace the corresponding matched prefix.</p>

</td>
</tr>
<tr id="HTTPRewrite-authority">
<td><code>authority</code></td>
<td><code>string</code></td>
<td>
<p>rewrite the Authority/Host header with this value.</p>

</td>
</tr>
</tbody>
</table>
</section>
<h2 id="HTTPRoute">HTTPRoute</h2>
<section>
<p>Describes match conditions and actions for routing HTTP/1.1, HTTP2, and
gRPC traffic. See VirtualService for usage examples.</p>

<table class="message-fields">
<thead>
<tr>
<th>Field</th>
<th>Type</th>
<th>Description</th>
</tr>
</thead>
<tbody>
<tr id="HTTPRoute-match">
<td><code>match</code></td>
<td><code><a href="#HTTPMatchRequest">HTTPMatchRequest[]</a></code></td>
<td>
<p>Match conditions to be satisfied for the rule to be
activated. All conditions inside a single match block have AND
semantics, while the list of match blocks have OR semantics. The rule
is matched if any one of the match blocks succeed.</p>

</td>
</tr>
<tr id="HTTPRoute-route">
<td><code>route</code></td>
<td><code><a href="#HTTPRouteDestination">HTTPRouteDestination[]</a></code></td>
<td>
<p>A http rule can either redirect or forward (default) traffic. The
forwarding target can be one of several versions of a service (see
glossary in beginning of document). Weights associated with the
service version determine the proportion of traffic it receives.</p>

</td>
</tr>
<tr id="HTTPRoute-redirect">
<td><code>redirect</code></td>
<td><code><a href="#HTTPRedirect">HTTPRedirect</a></code></td>
<td>
<p>A http rule can either redirect or forward (default) traffic. If
traffic passthrough option is specified in the rule,
route/redirect will be ignored. The redirect primitive can be used to
send a HTTP 301 redirect to a different URI or Authority.</p>

</td>
</tr>
<tr id="HTTPRoute-rewrite">
<td><code>rewrite</code></td>
<td><code><a href="#HTTPRewrite">HTTPRewrite</a></code></td>
<td>
<p>Rewrite HTTP URIs and Authority headers. Rewrite cannot be used with
Redirect primitive. Rewrite will be performed before forwarding.</p>

</td>
</tr>
<tr id="HTTPRoute-timeout">
<td><code>timeout</code></td>
<td><code><a href="https://developers.google.com/protocol-buffers/docs/reference/google.protobuf#duration">google.protobuf.Duration</a></code></td>
<td>
<p>Timeout for HTTP requests.</p>

</td>
</tr>
<tr id="HTTPRoute-retries">
<td><code>retries</code></td>
<td><code><a href="#HTTPRetry">HTTPRetry</a></code></td>
<td>
<p>Retry policy for HTTP requests.</p>

</td>
</tr>
<tr id="HTTPRoute-fault">
<td><code>fault</code></td>
<td><code><a href="#HTTPFaultInjection">HTTPFaultInjection</a></code></td>
<td>
<p>Fault injection policy to apply on HTTP traffic at the client side.
Note that timeouts or retries will not be enabled when faults are
enabled on the client side.</p>

</td>
</tr>
<tr id="HTTPRoute-mirror">
<td><code>mirror</code></td>
<td><code><a href="#Destination">Destination</a></code></td>
<td>
<p>Mirror HTTP traffic to a another destination in addition to forwarding
the requests to the intended destination. Mirrored traffic is on a
best effort basis where the sidecar/gateway will not wait for the
mirrored cluster to respond before returning the response from the
original destination.  Statistics will be generated for the mirrored
destination.</p>

</td>
</tr>
<tr id="HTTPRoute-cors_policy">
<td><code>corsPolicy</code></td>
<td><code><a href="#CorsPolicy">CorsPolicy</a></code></td>
<td>
<p>Cross-Origin Resource Sharing policy (CORS). Refer to
https://developer.mozilla.org/en-US/docs/Web/HTTP/CORS
for further details about cross origin resource sharing.</p>

</td>
</tr>
<tr id="HTTPRoute-append_headers" class="deprecated ">
<td><code>appendHeaders</code></td>
<td><code>map&lt;string,&nbsp;string&gt;</code></td>
<td>
<p>Use of <code>append_headers</code> is deprecated. Use the <code>headers</code>
field instead.</p>

</td>
</tr>
<tr id="HTTPRoute-remove_response_headers" class="deprecated ">
<td><code>removeResponseHeaders</code></td>
<td><code>string[]</code></td>
<td>
<p>Use of <code>remove_response_header</code> is deprecated. Use the <code>headers</code>
field instead.</p>

</td>
</tr>
<tr id="HTTPRoute-append_response_headers" class="deprecated ">
<td><code>appendResponseHeaders</code></td>
<td><code>map&lt;string,&nbsp;string&gt;</code></td>
<td>
<p>Use of <code>append_response_headers</code> is deprecated. Use the <code>headers</code>
field instead.</p>

</td>
</tr>
<tr id="HTTPRoute-remove_request_headers" class="deprecated ">
<td><code>removeRequestHeaders</code></td>
<td><code>string[]</code></td>
<td>
<p>Use of <code>remove_request_headers</code> is deprecated. Use the <code>headers</code>
field instead.</p>

</td>
</tr>
<tr id="HTTPRoute-append_request_headers" class="deprecated ">
<td><code>appendRequestHeaders</code></td>
<td><code>map&lt;string,&nbsp;string&gt;</code></td>
<td>
<p>Use of <code>append_request_headers</code> is deprecated. Use the <code>headers</code>
field instead.</p>

</td>
</tr>
<tr id="HTTPRoute-headers">
<td><code>headers</code></td>
<td><code><a href="#Headers">Headers</a></code></td>
<td>
<p>Header manipulation rules</p>

</td>
</tr>
</tbody>
</table>
</section>
<h2 id="HTTPRouteDestination">HTTPRouteDestination</h2>
<section>
<p>Each routing rule is associated with one or more service versions (see
glossary in beginning of document). Weights associated with the version
determine the proportion of traffic it receives. For example, the
following rule will route 25% of traffic for the &ldquo;reviews&rdquo; service to
instances with the &ldquo;v2&rdquo; tag and the remaining traffic (i.e., 75%) to
&ldquo;v1&rdquo;.</p>

<pre><code class="language-yaml">apiVersion: networking.istio.io/v1alpha3
kind: VirtualService
metadata:
  name: reviews-route
spec:
  hosts:
  - reviews.prod.svc.cluster.local
  http:
  - route:
    - destination:
        host: reviews.prod.svc.cluster.local
        subset: v2
      weight: 25
    - destination:
        host: reviews.prod.svc.cluster.local
        subset: v1
      weight: 75
</code></pre>

<p>And the associated DestinationRule</p>

<pre><code class="language-yaml">apiVersion: networking.istio.io/v1alpha3
kind: DestinationRule
metadata:
  name: reviews-destination
spec:
  host: reviews.prod.svc.cluster.local
  subsets:
  - name: v1
    labels:
      version: v1
  - name: v2
    labels:
      version: v2
</code></pre>

<p>Traffic can also be split across two entirely different services without
having to define new subsets. For example, the following rule forwards 25% of
traffic to reviews.com to dev.reviews.com</p>

<pre><code class="language-yaml">apiVersion: networking.istio.io/v1alpha3
kind: VirtualService
metadata:
  name: reviews-route-two-domains
spec:
  hosts:
  - reviews.com
  http:
  - route:
    - destination:
        host: dev.reviews.com
      weight: 25
    - destination:
        host: reviews.com
      weight: 75
</code></pre>

<table class="message-fields">
<thead>
<tr>
<th>Field</th>
<th>Type</th>
<th>Description</th>
</tr>
</thead>
<tbody>
<tr id="HTTPRouteDestination-destination">
<td><code>destination</code></td>
<td><code><a href="#Destination">Destination</a></code></td>
<td>
<p>REQUIRED. Destination uniquely identifies the instances of a service
to which the request/connection should be forwarded to.</p>

</td>
</tr>
<tr id="HTTPRouteDestination-weight">
<td><code>weight</code></td>
<td><code>int32</code></td>
<td>
<p>REQUIRED. The proportion of traffic to be forwarded to the service
version. (0-100). Sum of weights across destinations SHOULD BE == 100.
If there is only one destination in a rule, the weight value is assumed to
be 100.</p>

</td>
</tr>
<tr id="HTTPRouteDestination-remove_response_headers" class="deprecated ">
<td><code>removeResponseHeaders</code></td>
<td><code>string[]</code></td>
<td>
<p>Use of <code>remove_response_header</code> is deprecated. Use the <code>headers</code>
field instead.</p>

</td>
</tr>
<tr id="HTTPRouteDestination-append_response_headers" class="deprecated ">
<td><code>appendResponseHeaders</code></td>
<td><code>map&lt;string,&nbsp;string&gt;</code></td>
<td>
<p>Use of <code>append_response_headers</code> is deprecated. Use the <code>headers</code>
field instead.</p>

</td>
</tr>
<tr id="HTTPRouteDestination-remove_request_headers" class="deprecated ">
<td><code>removeRequestHeaders</code></td>
<td><code>string[]</code></td>
<td>
<p>Use of <code>remove_request_headers</code> is deprecated. Use the <code>headers</code>
field instead.</p>

</td>
</tr>
<tr id="HTTPRouteDestination-append_request_headers" class="deprecated ">
<td><code>appendRequestHeaders</code></td>
<td><code>map&lt;string,&nbsp;string&gt;</code></td>
<td>
<p>Use of <code>append_request_headers</code> is deprecated. Use the <code>headers</code>
field instead.</p>

</td>
</tr>
<tr id="HTTPRouteDestination-headers">
<td><code>headers</code></td>
<td><code><a href="#Headers">Headers</a></code></td>
<td>
<p>Header manipulation rules</p>

</td>
</tr>
</tbody>
</table>
</section>
<h2 id="Headers">Headers</h2>
<section>
<p>Header manipulation rules</p>

<table class="message-fields">
<thead>
<tr>
<th>Field</th>
<th>Type</th>
<th>Description</th>
</tr>
</thead>
<tbody>
<tr id="Headers-request">
<td><code>request</code></td>
<td><code><a href="#Headers-HeaderOperations">Headers.HeaderOperations</a></code></td>
<td>
<p>Header manipulation rules to apply before forwarding a request
to the destination service</p>

</td>
</tr>
<tr id="Headers-response">
<td><code>response</code></td>
<td><code><a href="#Headers-HeaderOperations">Headers.HeaderOperations</a></code></td>
<td>
<p>Header manipulation rules to apply before returning a response
to the caller</p>

</td>
</tr>
</tbody>
</table>
</section>
<h2 id="Headers-HeaderOperations">Headers.HeaderOperations</h2>
<section>
<p>HeaderOperations Describes the header manipulations to apply</p>

<table class="message-fields">
<thead>
<tr>
<th>Field</th>
<th>Type</th>
<th>Description</th>
</tr>
</thead>
<tbody>
<tr id="Headers-HeaderOperations-set">
<td><code>set</code></td>
<td><code>map&lt;string,&nbsp;string&gt;</code></td>
<td>
<p>Overwrite the headers specified by key with the given values</p>

</td>
</tr>
<tr id="Headers-HeaderOperations-add">
<td><code>add</code></td>
<td><code>map&lt;string,&nbsp;string&gt;</code></td>
<td>
<p>Append the given values to the headers specified by keys
(will create a comma-separated list of values)</p>

</td>
</tr>
<tr id="Headers-HeaderOperations-remove">
<td><code>remove</code></td>
<td><code>string[]</code></td>
<td>
<p>Remove a the specified headers</p>

</td>
</tr>
</tbody>
</table>
</section>
<h2 id="IstioEgressListener">IstioEgressListener</h2>
<section>
<p>IstioEgressListener specifies the properties of an outbound traffic
listener on the sidecar proxy attached to a workload.</p>

<table class="message-fields">
<thead>
<tr>
<th>Field</th>
<th>Type</th>
<th>Description</th>
</tr>
</thead>
<tbody>
<tr id="IstioEgressListener-port">
<td><code>port</code></td>
<td><code><a href="#Port">Port</a></code></td>
<td>
<p>The port associated with the listener. If using unix domain socket,
use 0 as the port number, with a valid protocol. The port if
specified, will be used as the default destination port associated
with the imported hosts. If the port is omitted, Istio will infer the
listener ports based on the imported hosts. Note that when multiple
egress listeners are specified, where one or more listeners have
specific ports while others have no port, the hosts exposed on a
listener port will be based on the listener with the most specific
port.</p>

</td>
</tr>
<tr id="IstioEgressListener-bind">
<td><code>bind</code></td>
<td><code>string</code></td>
<td>
<p>The ip or the unix domain socket to which the listener should be bound
to. Port MUST be specified if bind is not empty. Format: x.x.x.x or
unix:///path/to/uds or unix://@foobar (Linux abstract namespace). If
omitted, Istio will autoconfigure the defaults based on imported
services, the workload to which this configuration is applied to and
the captureMode. If captureMode is NONE, bind will default to
127.0.0.1.</p>

</td>
</tr>
<tr id="IstioEgressListener-capture_mode">
<td><code>captureMode</code></td>
<td><code><a href="#CaptureMode">CaptureMode</a></code></td>
<td>
<p>When the bind address is an IP, the captureMode option dictates
how traffic to the listener is expected to be captured (or not).
captureMode must be DEFAULT or NONE for unix domain socket binds.</p>

</td>
</tr>
<tr id="IstioEgressListener-hosts">
<td><code>hosts</code></td>
<td><code>string[]</code></td>
<td>
<p>REQUIRED: One or more services/virtualServices exposed by the listener
in namespace/dnsName format.  Publicly scoped services and
VirtualServices from remote namespaces corresponding to the specified
hosts will be imported. The service in a namespace can be a service in
the service registry (e.g., a kubernetes or cloud foundry service) or
a service specified via ServiceEntry configuration. In addition, any
publicly scoped DestinationRule associated with the imported services
will also be imported.</p>

<p>Set the namespace to * to import a particular service from any
available namespace (e.g., &ldquo;*/foo.example.com&rdquo;). Set the dnsName field
to * to import all services from the specified namespace (e.g.,
&ldquo;prod/*&rdquo;). The services should be specified using FQDN format.</p>

<p>NOTE: Only exported services and configuration artifacts from a
namespace can be imported. Private services/configuration will not be
imported. Refer to the scope setting associated with VirtualService,
DestinationRule, ServiceEntry, etc. for details.</p>

</td>
</tr>
</tbody>
</table>
</section>
<h2 id="IstioIngressListener">IstioIngressListener</h2>
<section>
<p>IstioIngressListener specifies the properties of an inbound
traffic listener on the sidecar proxy attached to a workload.</p>

<table class="message-fields">
<thead>
<tr>
<th>Field</th>
<th>Type</th>
<th>Description</th>
</tr>
</thead>
<tbody>
<tr id="IstioIngressListener-port">
<td><code>port</code></td>
<td><code><a href="#Port">Port</a></code></td>
<td>
<p>REQUIRED. The port associated with the listener. If using
unix domain socket, use 0 as the port number, with a valid
protocol.</p>

</td>
</tr>
<tr id="IstioIngressListener-bind">
<td><code>bind</code></td>
<td><code>string</code></td>
<td>
<p>The ip or the unix domain socket to which the listener should be bound
to. Format: x.x.x.x or unix:///path/to/uds or unix://@foobar (Linux
abstract namespace). If omitted, Istio will autoconfigure the defaults
based on imported services and the workload to which this
configuration is applied to.</p>

</td>
</tr>
<tr id="IstioIngressListener-capture_mode">
<td><code>captureMode</code></td>
<td><code><a href="#CaptureMode">CaptureMode</a></code></td>
<td>
<p>When the bind address is an IP, the captureMode option dictates
how traffic to the listener is expected to be captured (or not).
captureMode must be DEFAULT or NONE for unix domain socket binds.</p>

</td>
</tr>
<tr id="IstioIngressListener-default_endpoint">
<td><code>defaultEndpoint</code></td>
<td><code>string</code></td>
<td>
<p>REQUIRED: The loopback IP endpoint or unix domain socket to which
traffic should be forwarded to. This configuration can be used to
redirect traffic arriving at the bind point on the sidecar to a port
or unix domain socket where the application workload is listening for
connections. Format should be 127.0.0.1:PORT or unix:///path/to/socket</p>

</td>
</tr>
</tbody>
</table>
</section>
<h2 id="L4MatchAttributes">L4MatchAttributes</h2>
<section>
<p>L4 connection match attributes. Note that L4 connection matching support
is incomplete.</p>

<table class="message-fields">
<thead>
<tr>
<th>Field</th>
<th>Type</th>
<th>Description</th>
</tr>
</thead>
<tbody>
<tr id="L4MatchAttributes-destination_subnets">
<td><code>destinationSubnets</code></td>
<td><code>string[]</code></td>
<td>
<p>IPv4 or IPv6 ip addresses of destination with optional subnet.  E.g.,
a.b.c.d/xx form or just a.b.c.d.</p>

</td>
</tr>
<tr id="L4MatchAttributes-port">
<td><code>port</code></td>
<td><code>uint32</code></td>
<td>
<p>Specifies the port on the host that is being addressed. Many services
only expose a single port or label ports with the protocols they support,
in these cases it is not required to explicitly select the port.</p>

</td>
</tr>
<tr id="L4MatchAttributes-source_labels">
<td><code>sourceLabels</code></td>
<td><code>map&lt;string,&nbsp;string&gt;</code></td>
<td>
<p>One or more labels that constrain the applicability of a rule to
workloads with the given labels. If the VirtualService has a list of
gateways specified at the top, it should include the reserved gateway
<code>mesh</code> in order for this field to be applicable.</p>

</td>
</tr>
<tr id="L4MatchAttributes-gateways">
<td><code>gateways</code></td>
<td><code>string[]</code></td>
<td>
<p>Names of gateways where the rule should be applied to. Gateway names
at the top of the VirtualService (if any) are overridden. The gateway
match is independent of sourceLabels.</p>

</td>
</tr>
</tbody>
</table>
</section>
<h2 id="LoadBalancerSettings">LoadBalancerSettings</h2>
<section>
<p>Load balancing policies to apply for a specific destination. See Envoy&rsquo;s
load balancing
<a href="https://www.envoyproxy.io/docs/envoy/latest/intro/arch_overview/load_balancing/load_balancing">documentation</a>
for more details.</p>

<p>For example, the following rule uses a round robin load balancing policy
for all traffic going to the ratings service.</p>

<pre><code class="language-yaml">apiVersion: networking.istio.io/v1alpha3
kind: DestinationRule
metadata:
  name: bookinfo-ratings
spec:
  host: ratings.prod.svc.cluster.local
  trafficPolicy:
    loadBalancer:
      simple: ROUND_ROBIN
</code></pre>

<p>The following example sets up sticky sessions for the ratings service
hashing-based load balancer for the same ratings service using the
the User cookie as the hash key.</p>

<pre><code class="language-yaml"> apiVersion: networking.istio.io/v1alpha3
 kind: DestinationRule
 metadata:
   name: bookinfo-ratings
 spec:
   host: ratings.prod.svc.cluster.local
   trafficPolicy:
     loadBalancer:
       consistentHash:
         httpCookie:
           name: user
           ttl: 0s
</code></pre>

<table class="message-fields">
<thead>
<tr>
<th>Field</th>
<th>Type</th>
<th>Description</th>
</tr>
</thead>
<tbody>
<tr id="LoadBalancerSettings-simple" class="oneof oneof-start">
<td><code>simple</code></td>
<td><code><a href="#LoadBalancerSettings-SimpleLB">LoadBalancerSettings.SimpleLB (oneof)</a></code></td>
<td>
</td>
</tr>
<tr id="LoadBalancerSettings-consistent_hash" class="oneof">
<td><code>consistentHash</code></td>
<td><code><a href="#LoadBalancerSettings-ConsistentHashLB">LoadBalancerSettings.ConsistentHashLB (oneof)</a></code></td>
<td>
</td>
</tr>
</tbody>
</table>
</section>
<h2 id="LoadBalancerSettings-ConsistentHashLB">LoadBalancerSettings.ConsistentHashLB</h2>
<section>
<p>Consistent Hash-based load balancing can be used to provide soft
session affinity based on HTTP headers, cookies or other
properties. This load balancing policy is applicable only for HTTP
connections. The affinity to a particular destination host will be
lost when one or more hosts are added/removed from the destination
service.</p>

<table class="message-fields">
<thead>
<tr>
<th>Field</th>
<th>Type</th>
<th>Description</th>
</tr>
</thead>
<tbody>
<tr id="LoadBalancerSettings-ConsistentHashLB-http_header_name" class="oneof oneof-start">
<td><code>httpHeaderName</code></td>
<td><code>string (oneof)</code></td>
<td>
<p>Hash based on a specific HTTP header.</p>

</td>
</tr>
<tr id="LoadBalancerSettings-ConsistentHashLB-http_cookie" class="oneof">
<td><code>httpCookie</code></td>
<td><code><a href="#LoadBalancerSettings-ConsistentHashLB-HTTPCookie">LoadBalancerSettings.ConsistentHashLB.HTTPCookie (oneof)</a></code></td>
<td>
<p>Hash based on HTTP cookie.</p>

</td>
</tr>
<tr id="LoadBalancerSettings-ConsistentHashLB-use_source_ip" class="oneof">
<td><code>useSourceIp</code></td>
<td><code>bool (oneof)</code></td>
<td>
<p>Hash based on the source IP address.</p>

</td>
</tr>
<tr id="LoadBalancerSettings-ConsistentHashLB-minimum_ring_size">
<td><code>minimumRingSize</code></td>
<td><code>uint64</code></td>
<td>
<p>The minimum number of virtual nodes to use for the hash
ring. Defaults to 1024. Larger ring sizes result in more granular
load distributions. If the number of hosts in the load balancing
pool is larger than the ring size, each host will be assigned a
single virtual node.</p>

</td>
</tr>
</tbody>
</table>
</section>
<h2 id="LoadBalancerSettings-ConsistentHashLB-HTTPCookie">LoadBalancerSettings.ConsistentHashLB.HTTPCookie</h2>
<section>
<p>Describes a HTTP cookie that will be used as the hash key for the
Consistent Hash load balancer. If the cookie is not present, it will
be generated.</p>

<table class="message-fields">
<thead>
<tr>
<th>Field</th>
<th>Type</th>
<th>Description</th>
</tr>
</thead>
<tbody>
<tr id="LoadBalancerSettings-ConsistentHashLB-HTTPCookie-name">
<td><code>name</code></td>
<td><code>string</code></td>
<td>
<p>REQUIRED. Name of the cookie.</p>

</td>
</tr>
<tr id="LoadBalancerSettings-ConsistentHashLB-HTTPCookie-path">
<td><code>path</code></td>
<td><code>string</code></td>
<td>
<p>Path to set for the cookie.</p>

</td>
</tr>
<tr id="LoadBalancerSettings-ConsistentHashLB-HTTPCookie-ttl">
<td><code>ttl</code></td>
<td><code><a href="https://developers.google.com/protocol-buffers/docs/reference/google.protobuf#duration">google.protobuf.Duration</a></code></td>
<td>
<p>REQUIRED. Lifetime of the cookie.</p>

</td>
</tr>
</tbody>
</table>
</section>
<h2 id="LoadBalancerSettings-SimpleLB">LoadBalancerSettings.SimpleLB</h2>
<section>
<p>Standard load balancing algorithms that require no tuning.</p>

<table class="enum-values">
<thead>
<tr>
<th>Name</th>
<th>Description</th>
</tr>
</thead>
<tbody>
<tr id="LoadBalancerSettings-SimpleLB-ROUND_ROBIN">
<td><code>ROUND_ROBIN</code></td>
<td>
<p>Round Robin policy. Default</p>

</td>
</tr>
<tr id="LoadBalancerSettings-SimpleLB-LEAST_CONN">
<td><code>LEAST_CONN</code></td>
<td>
<p>The least request load balancer uses an O(1) algorithm which selects
two random healthy hosts and picks the host which has fewer active
requests.</p>

</td>
</tr>
<tr id="LoadBalancerSettings-SimpleLB-RANDOM">
<td><code>RANDOM</code></td>
<td>
<p>The random load balancer selects a random healthy host. The random
load balancer generally performs better than round robin if no health
checking policy is configured.</p>

</td>
</tr>
<tr id="LoadBalancerSettings-SimpleLB-PASSTHROUGH">
<td><code>PASSTHROUGH</code></td>
<td>
<p>This option will forward the connection to the original IP address
requested by the caller without doing any form of load
balancing. This option must be used with care. It is meant for
advanced use cases. Refer to Original Destination load balancer in
Envoy for further details.</p>

</td>
</tr>
</tbody>
</table>
</section>
<h2 id="OutlierDetection">OutlierDetection</h2>
<section>
<p>A Circuit breaker implementation that tracks the status of each
individual host in the upstream service.  Applicable to both HTTP and
TCP services.  For HTTP services, hosts that continually return 5xx
errors for API calls are ejected from the pool for a pre-defined period
of time. For TCP services, connection timeouts or connection
failures to a given host counts as an error when measuring the
consecutive errors metric. See Envoy&rsquo;s <a href="https://www.envoyproxy.io/docs/envoy/latest/intro/arch_overview/outlier">outlier
detection</a>
for more details.</p>

<p>The following rule sets a connection pool size of 100 connections and
1000 concurrent HTTP2 requests, with no more than 10 req/connection to
&ldquo;reviews&rdquo; service. In addition, it configures upstream hosts to be
scanned every 5 mins, such that any host that fails 7 consecutive times
with 5XX error code will be ejected for 15 minutes.</p>

<pre><code class="language-yaml">apiVersion: networking.istio.io/v1alpha3
kind: DestinationRule
metadata:
  name: reviews-cb-policy
spec:
  host: reviews.prod.svc.cluster.local
  trafficPolicy:
    connectionPool:
      tcp:
        maxConnections: 100
      http:
        http2MaxRequests: 1000
        maxRequestsPerConnection: 10
    outlierDetection:
      consecutiveErrors: 7
      interval: 5m
      baseEjectionTime: 15m
</code></pre>

<table class="message-fields">
<thead>
<tr>
<th>Field</th>
<th>Type</th>
<th>Description</th>
</tr>
</thead>
<tbody>
<tr id="OutlierDetection-consecutive_errors">
<td><code>consecutiveErrors</code></td>
<td><code>int32</code></td>
<td>
<p>Number of errors before a host is ejected from the connection
pool. Defaults to 5. When the upstream host is accessed over HTTP, a
502, 503 or 504 return code qualifies as an error. When the upstream host
is accessed over an opaque TCP connection, connect timeouts and
connection error/failure events qualify as an error.</p>

</td>
</tr>
<tr id="OutlierDetection-interval">
<td><code>interval</code></td>
<td><code><a href="https://developers.google.com/protocol-buffers/docs/reference/google.protobuf#duration">google.protobuf.Duration</a></code></td>
<td>
<p>Time interval between ejection sweep analysis. format:
1h/1m/1s/1ms. MUST BE &gt;=1ms. Default is 10s.</p>

</td>
</tr>
<tr id="OutlierDetection-base_ejection_time">
<td><code>baseEjectionTime</code></td>
<td><code><a href="https://developers.google.com/protocol-buffers/docs/reference/google.protobuf#duration">google.protobuf.Duration</a></code></td>
<td>
<p>Minimum ejection duration. A host will remain ejected for a period
equal to the product of minimum ejection duration and the number of
times the host has been ejected. This technique allows the system to
automatically increase the ejection period for unhealthy upstream
servers. format: 1h/1m/1s/1ms. MUST BE &gt;=1ms. Default is 30s.</p>

</td>
</tr>
<tr id="OutlierDetection-max_ejection_percent">
<td><code>maxEjectionPercent</code></td>
<td><code>int32</code></td>
<td>
<p>Maximum % of hosts in the load balancing pool for the upstream
service that can be ejected. Defaults to 10%.</p>

</td>
</tr>
<tr id="OutlierDetection-min_health_percent">
<td><code>minHealthPercent</code></td>
<td><code>int32</code></td>
<td>
<p>Outlier detection will be enabled as long as the associated load balancing
pool has at least min<em>health</em>percent hosts in healthy mode. When the
percentage of healthy hosts in the load balancing pool drops below this
threshold, outlier detection will be disabled and the proxy will load balance
across all hosts in the pool (healthy and unhealthy).  The default is 50%.</p>

</td>
</tr>
</tbody>
</table>
</section>
<h2 id="Percent">Percent</h2>
<section>
<p>Percent specifies a percentage in the range of [0.0, 100.0].</p>

<table class="message-fields">
<thead>
<tr>
<th>Field</th>
<th>Type</th>
<th>Description</th>
</tr>
</thead>
<tbody>
<tr id="Percent-value">
<td><code>value</code></td>
<td><code>double</code></td>
<td>
</td>
</tr>
</tbody>
</table>
</section>
<h2 id="Port">Port</h2>
<section>
<p>Port describes the properties of a specific port of a service.</p>

<table class="message-fields">
<thead>
<tr>
<th>Field</th>
<th>Type</th>
<th>Description</th>
</tr>
</thead>
<tbody>
<tr id="Port-number">
<td><code>number</code></td>
<td><code>uint32</code></td>
<td>
<p>REQUIRED: A valid non-negative integer port number.</p>

</td>
</tr>
<tr id="Port-protocol">
<td><code>protocol</code></td>
<td><code>string</code></td>
<td>
<p>REQUIRED: The protocol exposed on the port.
MUST BE one of HTTP|HTTPS|GRPC|HTTP2|MONGO|TCP|TLS.
TLS implies the connection will be routed based on the SNI header to
the destination without terminating the TLS connection.</p>

</td>
</tr>
<tr id="Port-name">
<td><code>name</code></td>
<td><code>string</code></td>
<td>
<p>Label assigned to the port.</p>

</td>
</tr>
</tbody>
</table>
</section>
<h2 id="PortSelector">PortSelector</h2>
<section>
<p>PortSelector specifies the number of a port to be used for
matching or selection for final routing.</p>

<table class="message-fields">
<thead>
<tr>
<th>Field</th>
<th>Type</th>
<th>Description</th>
</tr>
</thead>
<tbody>
<tr id="PortSelector-number" class="oneof oneof-start">
<td><code>number</code></td>
<td><code>uint32 (oneof)</code></td>
<td>
<p>Valid port number</p>

</td>
</tr>
</tbody>
</table>
</section>
<h2 id="RouteDestination">RouteDestination</h2>
<section>
<p>L4 routing rule weighted destination.</p>

<table class="message-fields">
<thead>
<tr>
<th>Field</th>
<th>Type</th>
<th>Description</th>
</tr>
</thead>
<tbody>
<tr id="RouteDestination-destination">
<td><code>destination</code></td>
<td><code><a href="#Destination">Destination</a></code></td>
<td>
<p>REQUIRED. Destination uniquely identifies the instances of a service
to which the request/connection should be forwarded to.</p>

</td>
</tr>
<tr id="RouteDestination-weight">
<td><code>weight</code></td>
<td><code>int32</code></td>
<td>
<p>REQUIRED. The proportion of traffic to be forwarded to the service
version. If there is only one destination in a rule, all traffic will be
routed to it irrespective of the weight.</p>

</td>
</tr>
</tbody>
</table>
</section>
<h2 id="Server">Server</h2>
<section>
<p><code>Server</code> describes the properties of the proxy on a given load balancer
port. For example,</p>

<pre><code class="language-yaml">apiVersion: networking.istio.io/v1alpha3
kind: Gateway
metadata:
  name: my-ingress
spec:
  selector:
    app: my-ingress-gateway
  servers:
  - port:
      number: 80
      name: http2
      protocol: HTTP2
    hosts:
    - &quot;*&quot;
</code></pre>

<p>Another example</p>

<pre><code class="language-yaml">apiVersion: networking.istio.io/v1alpha3
kind: Gateway
metadata:
  name: my-tcp-ingress
spec:
  selector:
    app: my-tcp-ingress-gateway
  servers:
  - port:
      number: 27018
      name: mongo
      protocol: MONGO
    hosts:
    - &quot;*&quot;
</code></pre>

<p>The following is an example of TLS configuration for port 443</p>

<pre><code class="language-yaml">apiVersion: networking.istio.io/v1alpha3
kind: Gateway
metadata:
  name: my-tls-ingress
spec:
  selector:
    app: my-tls-ingress-gateway
  servers:
  - port:
      number: 443
      name: https
      protocol: HTTPS
    hosts:
    - &quot;*&quot;
    tls:
      mode: SIMPLE
      serverCertificate: /etc/certs/server.pem
      privateKey: /etc/certs/privatekey.pem
</code></pre>

<table class="message-fields">
<thead>
<tr>
<th>Field</th>
<th>Type</th>
<th>Description</th>
</tr>
</thead>
<tbody>
<tr id="Server-port">
<td><code>port</code></td>
<td><code><a href="#Port">Port</a></code></td>
<td>
<p>REQUIRED: The Port on which the proxy should listen for incoming
connections. If using unix domain socket, use 0 as the port number,
with a valid protocol and port name, along with the bind parameter.</p>

</td>
</tr>
<tr id="Server-hosts">
<td><code>hosts</code></td>
<td><code>string[]</code></td>
<td>
<p>REQUIRED. A list of hosts exposed by this gateway. At least one
host is required. While typically applicable to
HTTP services, it can also be used for TCP services using TLS with
SNI. May contain a wildcard prefix for the bottom-level component of
a domain name. For example <code>*.foo.com</code> matches <code>bar.foo.com</code>
and <code>*.com</code> matches <code>bar.foo.com</code>, <code>example.com</code>, and so on.</p>

<p><strong>Note</strong>: A <code>VirtualService</code> that is bound to a gateway must have one
or more hosts that match the hosts specified in a server. The match
could be an exact match or a suffix match with the server&rsquo;s hosts. For
example, if the server&rsquo;s hosts specifies &ldquo;*.example.com&rdquo;,
VirtualServices with hosts dev.example.com, prod.example.com will
match. However, VirtualServices with hosts example.com or
newexample.com will not match.</p>

</td>
</tr>
<tr id="Server-tls">
<td><code>tls</code></td>
<td><code><a href="#Server-TLSOptions">Server.TLSOptions</a></code></td>
<td>
<p>Set of TLS related options that govern the server&rsquo;s behavior. Use
these options to control if all http requests should be redirected to
https, and the TLS modes to use.</p>

</td>
</tr>
<tr id="Server-default_endpoint">
<td><code>defaultEndpoint</code></td>
<td><code>string</code></td>
<td>
<p>The loopback IP endpoint or unix domain socket to which traffic should
be forwarded to by default. Format should be 127.0.0.1:PORT or
unix:///path/to/socket or unix://@foobar (Linux abstract namespace).</p>

</td>
</tr>
</tbody>
</table>
</section>
<h2 id="Server-TLSOptions">Server.TLSOptions</h2>
<section>
<table class="message-fields">
<thead>
<tr>
<th>Field</th>
<th>Type</th>
<th>Description</th>
</tr>
</thead>
<tbody>
<tr id="Server-TLSOptions-https_redirect">
<td><code>httpsRedirect</code></td>
<td><code>bool</code></td>
<td>
<p>If set to true, the load balancer will send a 301 redirect for all
http connections, asking the clients to use HTTPS.</p>

</td>
</tr>
<tr id="Server-TLSOptions-mode">
<td><code>mode</code></td>
<td><code><a href="#Server-TLSOptions-TLSmode">Server.TLSOptions.TLSmode</a></code></td>
<td>
<p>Optional: Indicates whether connections to this port should be
secured using TLS. The value of this field determines how TLS is
enforced.</p>

</td>
</tr>
<tr id="Server-TLSOptions-server_certificate">
<td><code>serverCertificate</code></td>
<td><code>string</code></td>
<td>
<p>REQUIRED if mode is <code>SIMPLE</code> or <code>MUTUAL</code>. The path to the file
holding the server-side TLS certificate to use.</p>

</td>
</tr>
<tr id="Server-TLSOptions-private_key">
<td><code>privateKey</code></td>
<td><code>string</code></td>
<td>
<p>REQUIRED if mode is <code>SIMPLE</code> or <code>MUTUAL</code>. The path to the file
holding the server&rsquo;s private key.</p>

</td>
</tr>
<tr id="Server-TLSOptions-ca_certificates">
<td><code>caCertificates</code></td>
<td><code>string</code></td>
<td>
<p>REQUIRED if mode is <code>MUTUAL</code>. The path to a file containing
certificate authority certificates to use in verifying a presented
client side certificate.</p>

</td>
</tr>
<tr id="Server-TLSOptions-subject_alt_names">
<td><code>subjectAltNames</code></td>
<td><code>string[]</code></td>
<td>
<p>A list of alternate names to verify the subject identity in the
certificate presented by the client.</p>

</td>
</tr>
<tr id="Server-TLSOptions-min_protocol_version">
<td><code>minProtocolVersion</code></td>
<td><code><a href="#Server-TLSOptions-TLSProtocol">Server.TLSOptions.TLSProtocol</a></code></td>
<td>
<p>Optional: Minimum TLS protocol version.</p>

</td>
</tr>
<tr id="Server-TLSOptions-max_protocol_version">
<td><code>maxProtocolVersion</code></td>
<td><code><a href="#Server-TLSOptions-TLSProtocol">Server.TLSOptions.TLSProtocol</a></code></td>
<td>
<p>Optional: Maximum TLS protocol version.</p>

</td>
</tr>
<tr id="Server-TLSOptions-cipher_suites">
<td><code>cipherSuites</code></td>
<td><code>string[]</code></td>
<td>
<p>Optional: If specified, only support the specified cipher list.
Otherwise default to the default cipher list supported by Envoy.</p>

</td>
</tr>
</tbody>
</table>
</section>
<h2 id="Server-TLSOptions-TLSProtocol">Server.TLSOptions.TLSProtocol</h2>
<section>
<p>TLS protocol versions.</p>

<table class="enum-values">
<thead>
<tr>
<th>Name</th>
<th>Description</th>
</tr>
</thead>
<tbody>
<tr id="Server-TLSOptions-TLSProtocol-TLS_AUTO">
<td><code>TLS_AUTO</code></td>
<td>
<p>Automatically choose the optimal TLS version.</p>

</td>
</tr>
<tr id="Server-TLSOptions-TLSProtocol-TLSV1_0">
<td><code>TLSV1_0</code></td>
<td>
<p>TLS version 1.0</p>

</td>
</tr>
<tr id="Server-TLSOptions-TLSProtocol-TLSV1_1">
<td><code>TLSV1_1</code></td>
<td>
<p>TLS version 1.1</p>

</td>
</tr>
<tr id="Server-TLSOptions-TLSProtocol-TLSV1_2">
<td><code>TLSV1_2</code></td>
<td>
<p>TLS version 1.2</p>

</td>
</tr>
<tr id="Server-TLSOptions-TLSProtocol-TLSV1_3">
<td><code>TLSV1_3</code></td>
<td>
<p>TLS version 1.3</p>

</td>
</tr>
</tbody>
</table>
</section>
<h2 id="Server-TLSOptions-TLSmode">Server.TLSOptions.TLSmode</h2>
<section>
<p>TLS modes enforced by the proxy</p>

<table class="enum-values">
<thead>
<tr>
<th>Name</th>
<th>Description</th>
</tr>
</thead>
<tbody>
<tr id="Server-TLSOptions-TLSmode-PASSTHROUGH">
<td><code>PASSTHROUGH</code></td>
<td>
<p>The SNI string presented by the client will be used as the match
criterion in a VirtualService TLS route to determine the
destination service from the service registry.</p>

</td>
</tr>
<tr id="Server-TLSOptions-TLSmode-SIMPLE">
<td><code>SIMPLE</code></td>
<td>
<p>Secure connections with standard TLS semantics.</p>

</td>
</tr>
<tr id="Server-TLSOptions-TLSmode-MUTUAL">
<td><code>MUTUAL</code></td>
<td>
<p>Secure connections to the upstream using mutual TLS by presenting
client certificates for authentication.</p>

</td>
</tr>
<tr id="Server-TLSOptions-TLSmode-AUTO_PASSTHROUGH">
<td><code>AUTO_PASSTHROUGH</code></td>
<td>
<p>Similar to the passthrough mode, except servers with this TLS mode
do not require an associated VirtualService to map from the SNI
value to service in the registry. The destination details such as
the service/subset/port are encoded in the SNI value. The proxy
will forward to the upstream (Envoy) cluster (a group of
endpoints) specified by the SNI value. This server is typically
used to provide connectivity between services in disparate L3
networks that otherwise do not have direct connectivity between
their respective endpoints. Use of this mode assumes that both the
source and the destination are using Istio mTLS to secure traffic.</p>

</td>
</tr>
</tbody>
</table>
</section>
<h2 id="ServiceEntry">ServiceEntry</h2>
<section>
<p><code>ServiceEntry</code> enables adding additional entries into Istio&rsquo;s internal
service registry, so that auto-discovered services in the mesh can
access/route to these manually specified services. A service entry
describes the properties of a service (DNS name, VIPs, ports, protocols,
endpoints). These services could be external to the mesh (e.g., web
APIs) or mesh-internal services that are not part of the platform&rsquo;s
service registry (e.g., a set of VMs talking to services in Kubernetes).</p>

<p>The following configuration adds a set of MongoDB instances running on
unmanaged VMs to Istio&rsquo;s registry, so that these services can be treated
as any other service in the mesh. The associated DestinationRule is used
to initiate mTLS connections to the database instances.</p>

<pre><code class="language-yaml">apiVersion: networking.istio.io/v1alpha3
kind: ServiceEntry
metadata:
  name: external-svc-mongocluster
spec:
  hosts:
  - mymongodb.somedomain # not used
  addresses:
  - 192.192.192.192/24 # VIPs
  ports:
  - number: 27018
    name: mongodb
    protocol: MONGO
  location: MESH_INTERNAL
  resolution: STATIC
  endpoints:
  - address: 2.2.2.2
  - address: 3.3.3.3
</code></pre>

<p>and the associated DestinationRule</p>

<pre><code class="language-yaml">apiVersion: networking.istio.io/v1alpha3
kind: DestinationRule
metadata:
  name: mtls-mongocluster
spec:
  host: mymongodb.somedomain
  trafficPolicy:
    tls:
      mode: MUTUAL
      clientCertificate: /etc/certs/myclientcert.pem
      privateKey: /etc/certs/client_private_key.pem
      caCertificates: /etc/certs/rootcacerts.pem
</code></pre>

<p>The following example uses a combination of service entry and TLS
routing in virtual service to demonstrate the use of SNI routing to
forward unterminated TLS traffic from the application to external
services via the sidecar. The sidecar inspects the SNI value in the
ClientHello message to route to the appropriate external service.</p>

<pre><code class="language-yaml">apiVersion: networking.istio.io/v1alpha3
kind: ServiceEntry
metadata:
  name: external-svc-https
spec:
  hosts:
  - api.dropboxapi.com
  - www.googleapis.com
  - api.facebook.com
  location: MESH_EXTERNAL
  ports:
  - number: 443
    name: https
    protocol: TLS
  resolution: DNS
</code></pre>

<p>And the associated VirtualService to route based on the SNI value.</p>

<pre><code class="language-yaml">apiVersion: networking.istio.io/v1alpha3
kind: VirtualService
metadata:
  name: tls-routing
spec:
  hosts:
  - api.dropboxapi.com
  - www.googleapis.com
  - api.facebook.com
  tls:
  - match:
    - port: 443
      sniHosts:
      - api.dropboxapi.com
    route:
    - destination:
        host: api.dropboxapi.com
  - match:
    - port: 443
      sniHosts:
      - www.googleapis.com
    route:
    - destination:
        host: www.googleapis.com
  - match:
    - port: 443
      sniHosts:
      - api.facebook.com
    route:
    - destination:
        host: api.facebook.com

</code></pre>

<p>The following example demonstrates the use of a dedicated egress gateway
through which all external service traffic is forwarded.</p>

<pre><code class="language-yaml">apiVersion: networking.istio.io/v1alpha3
kind: ServiceEntry
metadata:
  name: external-svc-httpbin
spec:
  hosts:
  - httpbin.com
  location: MESH_EXTERNAL
  ports:
  - number: 80
    name: http
    protocol: HTTP
  resolution: DNS
</code></pre>

<p>Define a gateway to handle all egress traffic.</p>

<pre><code class="language-yaml">apiVersion: networking.istio.io/v1alpha3
kind: Gateway
metadata:
 name: istio-egressgateway
spec:
 selector:
   istio: egressgateway
 servers:
 - port:
     number: 80
     name: http
     protocol: HTTP
   hosts:
   - &quot;*&quot;
</code></pre>

<p>And the associated VirtualService to route from the sidecar to the
gateway service (istio-egressgateway.istio-system.svc.cluster.local), as
well as route from the gateway to the external service.</p>

<pre><code class="language-yaml">apiVersion: networking.istio.io/v1alpha3
kind: VirtualService
metadata:
  name: gateway-routing
spec:
  hosts:
  - httpbin.com
  gateways:
  - mesh
  - istio-egressgateway
  http:
  - match:
    - port: 80
      gateways:
      - mesh
    route:
    - destination:
        host: istio-egressgateway.istio-system.svc.cluster.local
  - match:
    - port: 80
      gateway:
      - istio-egressgateway
    route:
    - destination:
        host: httpbin.com
</code></pre>

<p>The following example demonstrates the use of wildcards in the hosts for
external services. If the connection has to be routed to the IP address
requested by the application (i.e. application resolves DNS and attempts
to connect to a specific IP), the discovery mode must be set to <code>NONE</code>.</p>

<pre><code class="language-yaml">apiVersion: networking.istio.io/v1alpha3
kind: ServiceEntry
metadata:
  name: external-svc-wildcard-example
spec:
  hosts:
  - &quot;*.bar.com&quot;
  location: MESH_EXTERNAL
  ports:
  - number: 80
    name: http
    protocol: HTTP
  resolution: NONE
</code></pre>

<p>The following example demonstrates a service that is available via a
Unix Domain Socket on the host of the client. The resolution must be
set to STATIC to use unix address endpoints.</p>

<pre><code class="language-yaml">apiVersion: networking.istio.io/v1alpha3
kind: ServiceEntry
metadata:
  name: unix-domain-socket-example
spec:
  hosts:
  - &quot;example.unix.local&quot;
  location: MESH_EXTERNAL
  ports:
  - number: 80
    name: http
    protocol: HTTP
  resolution: STATIC
  endpoints:
  - address: unix:///var/run/example/socket
</code></pre>

<p>For HTTP-based services, it is possible to create a VirtualService
backed by multiple DNS addressable endpoints. In such a scenario, the
application can use the HTTP_PROXY environment variable to transparently
reroute API calls for the VirtualService to a chosen backend. For
example, the following configuration creates a non-existent external
service called foo.bar.com backed by three domains: us.foo.bar.com:8080,
uk.foo.bar.com:9080, and in.foo.bar.com:7080</p>

<pre><code class="language-yaml">apiVersion: networking.istio.io/v1alpha3
kind: ServiceEntry
metadata:
  name: external-svc-dns
spec:
  hosts:
  - foo.bar.com
  location: MESH_EXTERNAL
  ports:
  - number: 80
    name: http
    protocol: HTTP
  resolution: DNS
  endpoints:
  - address: us.foo.bar.com
    ports:
      https: 8080
  - address: uk.foo.bar.com
    ports:
      https: 9080
  - address: in.foo.bar.com
    ports:
      https: 7080
</code></pre>

<p>With <code>HTTP_PROXY=http://localhost/</code>, calls from the application to
<code>http://foo.bar.com</code> will be load balanced across the three domains
specified above. In other words, a call to <code>http://foo.bar.com/baz</code> would
be translated to <code>http://uk.foo.bar.com/baz</code>.</p>

<table class="message-fields">
<thead>
<tr>
<th>Field</th>
<th>Type</th>
<th>Description</th>
</tr>
</thead>
<tbody>
<tr id="ServiceEntry-hosts">
<td><code>hosts</code></td>
<td><code>string[]</code></td>
<td>
<p>REQUIRED. The hosts associated with the ServiceEntry. Could be a DNS
name with wildcard prefix (external services only). DNS names in hosts
will be ignored if the application accesses the service over non-HTTP
protocols such as mongo/opaque TCP/HTTPS. In such scenarios, the
IP addresses specified in the Addresses field or the port will be used
to uniquely identify the destination.</p>

</td>
</tr>
<tr id="ServiceEntry-addresses">
<td><code>addresses</code></td>
<td><code>string[]</code></td>
<td>
<p>The virtual IP addresses associated with the service. Could be CIDR
prefix. For HTTP services, the addresses field will be ignored and
the destination will be identified based on the HTTP Host/Authority
header. For non-HTTP protocols such as mongo/opaque TCP/HTTPS,
the hosts will be ignored. If one or more IP addresses are specified,
the incoming traffic will be identified as belonging to this service
if the destination IP matches the IP/CIDRs specified in the addresses
field. If the Addresses field is empty, traffic will be identified
solely based on the destination port. In such scenarios, the port on
which the service is being accessed must not be shared by any other
service in the mesh. In other words, the sidecar will behave as a
simple TCP proxy, forwarding incoming traffic on a specified port to
the specified destination endpoint IP/host. Unix domain socket
addresses are not supported in this field.</p>

</td>
</tr>
<tr id="ServiceEntry-ports">
<td><code>ports</code></td>
<td><code><a href="#Port">Port[]</a></code></td>
<td>
<p>REQUIRED. The ports associated with the external service. If the
Endpoints are unix domain socket addresses, there must be exactly one
port.</p>

</td>
</tr>
<tr id="ServiceEntry-location">
<td><code>location</code></td>
<td><code><a href="#ServiceEntry-Location">ServiceEntry.Location</a></code></td>
<td>
<p>Specify whether the service should be considered external to the mesh
or part of the mesh.</p>

</td>
</tr>
<tr id="ServiceEntry-resolution">
<td><code>resolution</code></td>
<td><code><a href="#ServiceEntry-Resolution">ServiceEntry.Resolution</a></code></td>
<td>
<p>REQUIRED: Service discovery mode for the hosts. Care must be taken
when setting the resolution mode to NONE for a TCP port without
accompanying IP addresses. In such cases, traffic to any IP on
said port will be allowed (i.e. 0.0.0.0:<port>).</p>

</td>
</tr>
<tr id="ServiceEntry-endpoints">
<td><code>endpoints</code></td>
<td><code><a href="#ServiceEntry-Endpoint">ServiceEntry.Endpoint[]</a></code></td>
<td>
<p>One or more endpoints associated with the service.</p>

</td>
</tr>
<tr id="ServiceEntry-config_scope">
<td><code>configScope</code></td>
<td><code><a href="#ConfigScope">ConfigScope</a></code></td>
<td>
<p>The visibility setting associated with this service entry. Set to
PRIVATE if this service should not be visible outside the namespace
where the service entry was added. The default scope is public,
i.e. the service added by the service entry will be visible to
workloads in the entire mesh.</p>

</td>
</tr>
</tbody>
</table>
</section>
<h2 id="ServiceEntry-Endpoint">ServiceEntry.Endpoint</h2>
<section>
<p>Endpoint defines a network address (IP or hostname) associated with
the mesh service.</p>

<table class="message-fields">
<thead>
<tr>
<th>Field</th>
<th>Type</th>
<th>Description</th>
</tr>
</thead>
<tbody>
<tr id="ServiceEntry-Endpoint-address">
<td><code>address</code></td>
<td><code>string</code></td>
<td>
<p>REQUIRED: Address associated with the network endpoint without the
port.  Domain names can be used if and only if the resolution is set
to DNS, and must be fully-qualified without wildcards. Use the form
unix:///absolute/path/to/socket for unix domain socket endpoints.</p>

</td>
</tr>
<tr id="ServiceEntry-Endpoint-ports">
<td><code>ports</code></td>
<td><code>map&lt;string,&nbsp;uint32&gt;</code></td>
<td>
<p>Set of ports associated with the endpoint. The ports must be
associated with a port name that was declared as part of the
service. Do not use for unix:// addresses.</p>

</td>
</tr>
<tr id="ServiceEntry-Endpoint-labels">
<td><code>labels</code></td>
<td><code>map&lt;string,&nbsp;string&gt;</code></td>
<td>
<p>One or more labels associated with the endpoint.</p>

</td>
</tr>
<tr id="ServiceEntry-Endpoint-network">
<td><code>network</code></td>
<td><code>string</code></td>
<td>
<p>Network enables Istio to group endpoints resident in the same L3
domain/network. All endpoints in the same network are assumed to be
directly reachable from one another. When endpoints in different
networks cannot reach each other directly, an Istio Gateway can be
used to establish connectivity (usually using the
AUTO_PASSTHROUGH mode in a Gateway Server). This is
an advanced configuration used typically for spanning an Istio mesh
over multiple clusters.</p>

</td>
</tr>
<tr id="ServiceEntry-Endpoint-locality">
<td><code>locality</code></td>
<td><code>string</code></td>
<td>
<p>The locality associated with the endpoint. A locality corresponds
to a failure domain (e.g., country/region/zone). Arbitrary failure
domain hierarchies can be represented by separating each
encapsulating failure domain by /. For example, the locality of an
an endpoint in US, in US-East-1 region, within availability zone
az-1, in data center rack r11 can be represented as
us/us-east-1/az-1/r11. Istio will configure the sidecar to route to
endpoints within the same locality as the sidecar. If none of the
endpoints in the locality are available, endpoints parent locality
(but within the same network ID) will be chosen. For example, if
there are two endpoints in same network (networkID &ldquo;n1&rdquo;), say e1
with locality us/us-east-1/az-1/r11 and e2 with locality
us/us-east-1/az-2/r12, a sidecar from us/us-east-1/az-1/r11 locality
will prefer e1 from the same locality over e2 from a different
locality. Endpoint e2 could be the IP associated with a gateway
(that bridges networks n1 and n2), or the IP associated with a
standard service endpoint.</p>

</td>
</tr>
<tr id="ServiceEntry-Endpoint-weight">
<td><code>weight</code></td>
<td><code>uint32</code></td>
<td>
<p>The load balancing weight associated with the endpoint. Endpoints
with higher weights will receive proportionally higher traffic.</p>

</td>
</tr>
</tbody>
</table>
</section>
<h2 id="ServiceEntry-Location">ServiceEntry.Location</h2>
<section>
<p>Location specifies whether the service is part of Istio mesh or
outside the mesh.  Location determines the behavior of several
features, such as service-to-service mTLS authentication, policy
enforcement, etc. When communicating with services outside the mesh,
Istio&rsquo;s mTLS authentication is disabled, and policy enforcement is
performed on the client-side as opposed to server-side.</p>

<table class="enum-values">
<thead>
<tr>
<th>Name</th>
<th>Description</th>
</tr>
</thead>
<tbody>
<tr id="ServiceEntry-Location-MESH_EXTERNAL">
<td><code>MESH_EXTERNAL</code></td>
<td>
<p>Signifies that the service is external to the mesh. Typically used
to indicate external services consumed through APIs.</p>

</td>
</tr>
<tr id="ServiceEntry-Location-MESH_INTERNAL">
<td><code>MESH_INTERNAL</code></td>
<td>
<p>Signifies that the service is part of the mesh. Typically used to
indicate services added explicitly as part of expanding the service
mesh to include unmanaged infrastructure (e.g., VMs added to a
Kubernetes based service mesh).</p>

</td>
</tr>
</tbody>
</table>
</section>
<h2 id="ServiceEntry-Resolution">ServiceEntry.Resolution</h2>
<section>
<p>Resolution determines how the proxy will resolve the IP addresses of
the network endpoints associated with the service, so that it can
route to one of them. The resolution mode specified here has no impact
on how the application resolves the IP address associated with the
service. The application may still have to use DNS to resolve the
service to an IP so that the outbound traffic can be captured by the
Proxy. Alternatively, for HTTP services, the application could
directly communicate with the proxy (e.g., by setting HTTP_PROXY) to
talk to these services.</p>

<table class="enum-values">
<thead>
<tr>
<th>Name</th>
<th>Description</th>
</tr>
</thead>
<tbody>
<tr id="ServiceEntry-Resolution-NONE">
<td><code>NONE</code></td>
<td>
<p>Assume that incoming connections have already been resolved (to a
specific destination IP address). Such connections are typically
routed via the proxy using mechanisms such as IP table REDIRECT/
eBPF. After performing any routing related transformations, the
proxy will forward the connection to the IP address to which the
connection was bound.</p>

</td>
</tr>
<tr id="ServiceEntry-Resolution-STATIC">
<td><code>STATIC</code></td>
<td>
<p>Use the static IP addresses specified in endpoints (see below) as the
backing instances associated with the service.</p>

</td>
</tr>
<tr id="ServiceEntry-Resolution-DNS">
<td><code>DNS</code></td>
<td>
<p>Attempt to resolve the IP address by querying the ambient DNS,
during request processing. If no endpoints are specified, the proxy
will resolve the DNS address specified in the hosts field, if
wildcards are not used. If endpoints are specified, the DNS
addresses specified in the endpoints will be resolved to determine
the destination IP address.  DNS resolution cannot be used with unix
domain socket endpoints.</p>

</td>
</tr>
</tbody>
</table>
</section>
<h2 id="Sidecar">Sidecar</h2>
<section>
<p><code>Sidecar</code> describes the configuration of the sidecar proxy that mediates
inbound and outbound communication to the workload it is attached to. By
default, Istio will program all sidecar proxies in the mesh with the
necessary configuration required to reach every workload in the mesh, as
well as accept traffic on all the ports associated with the
workload. The Sidecar resource provides a way to fine tune the set of
ports, protocols that the proxy will accept when forwarding traffic to
and from the workload. In addition, it is possible to restrict the set
of services that the proxy can reach when forwarding outbound traffic
from the workload.</p>

<p>Services and configuration in a mesh are organized into one or more
namespaces (e.g., a Kubernetes namespace or a CF org/space). A Sidecar
resource in a namespace will apply to one or more workloads in the same
namespace, selected using the workloadSelector. In the absence of a
workloadSelector, it will apply to all workloads in the same
namespace. When determining the Sidecar resource to be applied to a
workload, preference will be given to the resource with a
workloadSelector that selects this workload, over a Sidecar resource
without any workloadSelector.</p>

<p>NOTE: <em><em>Each namespace can have only one Sidecar resource without any
workload selector</em></em>. The behavior of the system is undefined if more
than one selector-less Sidecar resources exist in a given namespace. The
behavior of the system is undefined if two or more Sidecar resources
with a workload selector select the same workload.</p>

<p>The example below delcares a Sidecar resource in the prod-us1 namespace
that configures the sidecars in the namespace to allow egress traffic to
public services in the prod-us1, prod-apis, and the istio-system
namespaces.</p>

<pre><code class="language-yaml">apiVersion: networking.istio.io/v1alpha3
kind: Sidecar
metadata:
  name: default
  namespace: prod-us1
spec:
  egress:
  - hosts:
    - &quot;prod-us1/*&quot;
    - &quot;prod-apis/*&quot;
    - &quot;istio-system/*&quot;
</code></pre>

<p>The example below delcares a Sidecar resource in the prod-us1 namespace
that accepts inbound HTTP traffic on port 9080 and forwards
it to the attached workload listening on a unix domain socket. In the
egress direction, in addition to the istio-system namespace, the sidecar
proxies only HTTP traffic bound for port 9080 for services in the
prod-us1 namespace.</p>

<pre><code class="language-yaml">apiVersion: networking.istio.io/v1alpha3
kind: Sidecar
metadata:
  name: default
  namespace: prod-us1
spec:
  ingress:
  - port:
      number: 9080
      protocol: HTTP
      name: somename
    defaultEndpoint: unix:///var/run/someuds.sock
  egress:
  - hosts:
    - &quot;istio-system/*&quot;
  - port:
      number: 9080
      protocol: HTTP
      name: egresshttp
    hosts:
    - &quot;prod-us1/*&quot;
</code></pre>

<table class="message-fields">
<thead>
<tr>
<th>Field</th>
<th>Type</th>
<th>Description</th>
</tr>
</thead>
<tbody>
<tr id="Sidecar-workload_selector">
<td><code>workloadSelector</code></td>
<td><code><a href="#WorkloadSelector">WorkloadSelector</a></code></td>
<td>
<p>Criteria used to select the specific set of pods/VMs on which this
sidecar configuration should be applied. If omitted, the sidecar
configuration will be applied to all workloads in the same config
namespace.</p>

</td>
</tr>
<tr id="Sidecar-ingress">
<td><code>ingress</code></td>
<td><code><a href="#IstioIngressListener">IstioIngressListener[]</a></code></td>
<td>
<p>Ingress specifies the configuration of the sidecar for processing
inbound traffic to the attached workload. If omitted, Istio will
autoconfigure the sidecar based on the information about the workload
obtained from the orchestration platform (e.g., exposed ports, services,
etc.).</p>

</td>
</tr>
<tr id="Sidecar-egress">
<td><code>egress</code></td>
<td><code><a href="#IstioEgressListener">IstioEgressListener[]</a></code></td>
<td>
<p>Egress specifies the configuration of the sidecar for processing
outbound traffic from the attached workload to other services in the
mesh. If omitted, Istio will autoconfigure the sidecar to be able to
reach every service in the mesh that is visible to this namespace.</p>

</td>
</tr>
</tbody>
</table>
</section>
<h2 id="StringMatch">StringMatch</h2>
<section>
<p>Describes how to match a given string in HTTP headers. Match is
case-sensitive.</p>

<table class="message-fields">
<thead>
<tr>
<th>Field</th>
<th>Type</th>
<th>Description</th>
</tr>
</thead>
<tbody>
<tr id="StringMatch-exact" class="oneof oneof-start">
<td><code>exact</code></td>
<td><code>string (oneof)</code></td>
<td>
<p>exact string match</p>

</td>
</tr>
<tr id="StringMatch-prefix" class="oneof">
<td><code>prefix</code></td>
<td><code>string (oneof)</code></td>
<td>
<p>prefix-based match</p>

</td>
</tr>
<tr id="StringMatch-regex" class="oneof">
<td><code>regex</code></td>
<td><code>string (oneof)</code></td>
<td>
<p>ECMAscript style regex-based match</p>

</td>
</tr>
</tbody>
</table>
</section>
<h2 id="Subset">Subset</h2>
<section>
<p>A subset of endpoints of a service. Subsets can be used for scenarios
like A/B testing, or routing to a specific version of a service. Refer
to <a href="#VirtualService">VirtualService</a> documentation for examples of using
subsets in these scenarios. In addition, traffic policies defined at the
service-level can be overridden at a subset-level. The following rule
uses a round robin load balancing policy for all traffic going to a
subset named testversion that is composed of endpoints (e.g., pods) with
labels (version:v3).</p>

<pre><code class="language-yaml">apiVersion: networking.istio.io/v1alpha3
kind: DestinationRule
metadata:
  name: bookinfo-ratings
spec:
  host: ratings.prod.svc.cluster.local
  trafficPolicy:
    loadBalancer:
      simple: LEAST_CONN
  subsets:
  - name: testversion
    labels:
      version: v3
    trafficPolicy:
      loadBalancer:
        simple: ROUND_ROBIN
</code></pre>

<p><strong>Note:</strong> Policies specified for subsets will not take effect until
a route rule explicitly sends traffic to this subset.</p>

<p>One or more labels are typically required to identify the subset destination,
however, when the corresponding DestinationRule represents a host that
supports multiple SNI hosts (e.g., an egress gateway), a subset without labels
may be meaningful. In this case a traffic policy with <a href="#TLSSettings">TLSSettings</a>
can be used to identify a specific SNI host corresponding to the named subset.</p>

<table class="message-fields">
<thead>
<tr>
<th>Field</th>
<th>Type</th>
<th>Description</th>
</tr>
</thead>
<tbody>
<tr id="Subset-name">
<td><code>name</code></td>
<td><code>string</code></td>
<td>
<p>REQUIRED. Name of the subset. The service name and the subset name can
be used for traffic splitting in a route rule.</p>

</td>
</tr>
<tr id="Subset-labels">
<td><code>labels</code></td>
<td><code>map&lt;string,&nbsp;string&gt;</code></td>
<td>
<p>Labels apply a filter over the endpoints of a service in the
service registry. See route rules for examples of usage.</p>

</td>
</tr>
<tr id="Subset-traffic_policy">
<td><code>trafficPolicy</code></td>
<td><code><a href="#TrafficPolicy">TrafficPolicy</a></code></td>
<td>
<p>Traffic policies that apply to this subset. Subsets inherit the
traffic policies specified at the DestinationRule level. Settings
specified at the subset level will override the corresponding settings
specified at the DestinationRule level.</p>

</td>
</tr>
</tbody>
</table>
</section>
<h2 id="TCPRoute">TCPRoute</h2>
<section>
<p>Describes match conditions and actions for routing TCP traffic. The
following routing rule forwards traffic arriving at port 27017 for
mongo.prod.svc.cluster.local to another Mongo server on port 5555.</p>

<pre><code class="language-yaml">apiVersion: networking.istio.io/v1alpha3
kind: VirtualService
metadata:
  name: bookinfo-Mongo
spec:
  hosts:
  - mongo.prod.svc.cluster.local
  tcp:
  - match:
    - port: 27017
    route:
    - destination:
        host: mongo.backup.svc.cluster.local
        port:
          number: 5555
</code></pre>

<table class="message-fields">
<thead>
<tr>
<th>Field</th>
<th>Type</th>
<th>Description</th>
</tr>
</thead>
<tbody>
<tr id="TCPRoute-match">
<td><code>match</code></td>
<td><code><a href="#L4MatchAttributes">L4MatchAttributes[]</a></code></td>
<td>
<p>Match conditions to be satisfied for the rule to be
activated. All conditions inside a single match block have AND
semantics, while the list of match blocks have OR semantics. The rule
is matched if any one of the match blocks succeed.</p>

</td>
</tr>
<tr id="TCPRoute-route">
<td><code>route</code></td>
<td><code><a href="#RouteDestination">RouteDestination[]</a></code></td>
<td>
<p>The destination to which the connection should be forwarded to.</p>

</td>
</tr>
</tbody>
</table>
</section>
<h2 id="TLSMatchAttributes">TLSMatchAttributes</h2>
<section>
<p>TLS connection match attributes.</p>

<table class="message-fields">
<thead>
<tr>
<th>Field</th>
<th>Type</th>
<th>Description</th>
</tr>
</thead>
<tbody>
<tr id="TLSMatchAttributes-sni_hosts">
<td><code>sniHosts</code></td>
<td><code>string[]</code></td>
<td>
<p>REQUIRED. SNI (server name indicator) to match on. Wildcard prefixes
can be used in the SNI value, e.g., *.com will match foo.example.com
as well as example.com. An SNI value must be a subset (i.e., fall
within the domain) of the corresponding virtual serivce&rsquo;s hosts.</p>

</td>
</tr>
<tr id="TLSMatchAttributes-destination_subnets">
<td><code>destinationSubnets</code></td>
<td><code>string[]</code></td>
<td>
<p>IPv4 or IPv6 ip addresses of destination with optional subnet.  E.g.,
a.b.c.d/xx form or just a.b.c.d.</p>

</td>
</tr>
<tr id="TLSMatchAttributes-port">
<td><code>port</code></td>
<td><code>uint32</code></td>
<td>
<p>Specifies the port on the host that is being addressed. Many services
only expose a single port or label ports with the protocols they
support, in these cases it is not required to explicitly select the
port.</p>

</td>
</tr>
<tr id="TLSMatchAttributes-source_labels">
<td><code>sourceLabels</code></td>
<td><code>map&lt;string,&nbsp;string&gt;</code></td>
<td>
<p>One or more labels that constrain the applicability of a rule to
workloads with the given labels. If the VirtualService has a list of
gateways specified at the top, it should include the reserved gateway
<code>mesh</code> in order for this field to be applicable.</p>

</td>
</tr>
<tr id="TLSMatchAttributes-gateways">
<td><code>gateways</code></td>
<td><code>string[]</code></td>
<td>
<p>Names of gateways where the rule should be applied to. Gateway names
at the top of the VirtualService (if any) are overridden. The gateway
match is independent of sourceLabels.</p>

</td>
</tr>
</tbody>
</table>
</section>
<h2 id="TLSRoute">TLSRoute</h2>
<section>
<p>Describes match conditions and actions for routing unterminated TLS
traffic (TLS/HTTPS) The following routing rule forwards unterminated TLS
traffic arriving at port 443 of gateway called &ldquo;mygateway&rdquo; to internal
services in the mesh based on the SNI value.</p>

<pre><code class="language-yaml">apiVersion: networking.istio.io/v1alpha3
kind: VirtualService
metadata:
  name: bookinfo-sni
spec:
  hosts:
  - &quot;*.bookinfo.com&quot;
  gateways:
  - mygateway
  tls:
  - match:
    - port: 443
      sniHosts:
      - login.bookinfo.com
    route:
    - destination:
        host: login.prod.svc.cluster.local
  - match:
    - port: 443
      sniHosts:
      - reviews.bookinfo.com
    route:
    - destination:
        host: reviews.prod.svc.cluster.local
</code></pre>

<table class="message-fields">
<thead>
<tr>
<th>Field</th>
<th>Type</th>
<th>Description</th>
</tr>
</thead>
<tbody>
<tr id="TLSRoute-match">
<td><code>match</code></td>
<td><code><a href="#TLSMatchAttributes">TLSMatchAttributes[]</a></code></td>
<td>
<p>REQUIRED. Match conditions to be satisfied for the rule to be
activated. All conditions inside a single match block have AND
semantics, while the list of match blocks have OR semantics. The rule
is matched if any one of the match blocks succeed.</p>

</td>
</tr>
<tr id="TLSRoute-route">
<td><code>route</code></td>
<td><code><a href="#RouteDestination">RouteDestination[]</a></code></td>
<td>
<p>The destination to which the connection should be forwarded to.</p>

</td>
</tr>
</tbody>
</table>
</section>
<h2 id="TLSSettings">TLSSettings</h2>
<section>
<p>SSL/TLS related settings for upstream connections. See Envoy&rsquo;s <a href="https://www.envoyproxy.io/docs/envoy/latest/api-v2/api/v2/auth/cert.proto.html">TLS
context</a>
for more details. These settings are common to both HTTP and TCP upstreams.</p>

<p>For example, the following rule configures a client to use mutual TLS
for connections to upstream database cluster.</p>

<pre><code class="language-yaml">apiVersion: networking.istio.io/v1alpha3
kind: DestinationRule
metadata:
  name: db-mtls
spec:
  host: mydbserver.prod.svc.cluster.local
  trafficPolicy:
    tls:
      mode: MUTUAL
      clientCertificate: /etc/certs/myclientcert.pem
      privateKey: /etc/certs/client_private_key.pem
      caCertificates: /etc/certs/rootcacerts.pem
</code></pre>

<p>The following rule configures a client to use TLS when talking to a
foreign service whose domain matches *.foo.com.</p>

<pre><code class="language-yaml">apiVersion: networking.istio.io/v1alpha3
kind: DestinationRule
metadata:
  name: tls-foo
spec:
  host: &quot;*.foo.com&quot;
  trafficPolicy:
    tls:
      mode: SIMPLE
</code></pre>

<p>The following rule configures a client to use Istio mutual TLS when talking
to rating services.</p>

<pre><code class="language-yaml">apiVersion: networking.istio.io/v1alpha3
kind: DestinationRule
metadata:
  name: ratings-istio-mtls
spec:
  host: ratings.prod.svc.cluster.local
  trafficPolicy:
    tls:
      mode: ISTIO_MUTUAL
</code></pre>

<table class="message-fields">
<thead>
<tr>
<th>Field</th>
<th>Type</th>
<th>Description</th>
</tr>
</thead>
<tbody>
<tr id="TLSSettings-mode">
<td><code>mode</code></td>
<td><code><a href="#TLSSettings-TLSmode">TLSSettings.TLSmode</a></code></td>
<td>
<p>REQUIRED: Indicates whether connections to this port should be secured
using TLS. The value of this field determines how TLS is enforced.</p>

</td>
</tr>
<tr id="TLSSettings-client_certificate">
<td><code>clientCertificate</code></td>
<td><code>string</code></td>
<td>
<p>REQUIRED if mode is <code>MUTUAL</code>. The path to the file holding the
client-side TLS certificate to use.
Should be empty if mode is <code>ISTIO_MUTUAL</code>.</p>

</td>
</tr>
<tr id="TLSSettings-private_key">
<td><code>privateKey</code></td>
<td><code>string</code></td>
<td>
<p>REQUIRED if mode is <code>MUTUAL</code>. The path to the file holding the
client&rsquo;s private key.
Should be empty if mode is <code>ISTIO_MUTUAL</code>.</p>

</td>
</tr>
<tr id="TLSSettings-ca_certificates">
<td><code>caCertificates</code></td>
<td><code>string</code></td>
<td>
<p>OPTIONAL: The path to the file containing certificate authority
certificates to use in verifying a presented server certificate. If
omitted, the proxy will not verify the server&rsquo;s certificate.
Should be empty if mode is <code>ISTIO_MUTUAL</code>.</p>

</td>
</tr>
<tr id="TLSSettings-subject_alt_names">
<td><code>subjectAltNames</code></td>
<td><code>string[]</code></td>
<td>
<p>A list of alternate names to verify the subject identity in the
certificate. If specified, the proxy will verify that the server
certificate&rsquo;s subject alt name matches one of the specified values.</p>

</td>
</tr>
<tr id="TLSSettings-sni">
<td><code>sni</code></td>
<td><code>string</code></td>
<td>
<p>SNI string to present to the server during TLS handshake.</p>

</td>
</tr>
</tbody>
</table>
</section>
<h2 id="TLSSettings-TLSmode">TLSSettings.TLSmode</h2>
<section>
<p>TLS connection mode</p>

<table class="enum-values">
<thead>
<tr>
<th>Name</th>
<th>Description</th>
</tr>
</thead>
<tbody>
<tr id="TLSSettings-TLSmode-DISABLE">
<td><code>DISABLE</code></td>
<td>
<p>Do not setup a TLS connection to the upstream endpoint.</p>

</td>
</tr>
<tr id="TLSSettings-TLSmode-SIMPLE">
<td><code>SIMPLE</code></td>
<td>
<p>Originate a TLS connection to the upstream endpoint.</p>

</td>
</tr>
<tr id="TLSSettings-TLSmode-MUTUAL">
<td><code>MUTUAL</code></td>
<td>
<p>Secure connections to the upstream using mutual TLS by presenting
client certificates for authentication.</p>

</td>
</tr>
<tr id="TLSSettings-TLSmode-ISTIO_MUTUAL">
<td><code>ISTIO_MUTUAL</code></td>
<td>
<p>Secure connections to the upstream using mutual TLS by presenting
client certificates for authentication.
Compared to Mutual mode, this mode uses certificates generated
automatically by Istio for mTLS authentication. When this mode is
used, all other fields in <code>TLSSettings</code> should be empty.</p>

</td>
</tr>
</tbody>
</table>
</section>
<h2 id="TrafficPolicy">TrafficPolicy</h2>
<section>
<p>Traffic policies to apply for a specific destination, across all
destination ports. See DestinationRule for examples.</p>

<table class="message-fields">
<thead>
<tr>
<th>Field</th>
<th>Type</th>
<th>Description</th>
</tr>
</thead>
<tbody>
<tr id="TrafficPolicy-load_balancer">
<td><code>loadBalancer</code></td>
<td><code><a href="#LoadBalancerSettings">LoadBalancerSettings</a></code></td>
<td>
<p>Settings controlling the load balancer algorithms.</p>

</td>
</tr>
<tr id="TrafficPolicy-connection_pool">
<td><code>connectionPool</code></td>
<td><code><a href="#ConnectionPoolSettings">ConnectionPoolSettings</a></code></td>
<td>
<p>Settings controlling the volume of connections to an upstream service</p>

</td>
</tr>
<tr id="TrafficPolicy-outlier_detection">
<td><code>outlierDetection</code></td>
<td><code><a href="#OutlierDetection">OutlierDetection</a></code></td>
<td>
<p>Settings controlling eviction of unhealthy hosts from the load balancing pool</p>

</td>
</tr>
<tr id="TrafficPolicy-tls">
<td><code>tls</code></td>
<td><code><a href="#TLSSettings">TLSSettings</a></code></td>
<td>
<p>TLS related settings for connections to the upstream service.</p>

</td>
</tr>
<tr id="TrafficPolicy-port_level_settings">
<td><code>portLevelSettings</code></td>
<td><code><a href="#TrafficPolicy-PortTrafficPolicy">TrafficPolicy.PortTrafficPolicy[]</a></code></td>
<td>
<p>Traffic policies specific to individual ports. Note that port level
settings will override the destination-level settings. Traffic
settings specified at the destination-level will not be inherited when
overridden by port-level settings, i.e. default values will be applied
to fields omitted in port-level traffic policies.</p>

</td>
</tr>
</tbody>
</table>
</section>
<h2 id="TrafficPolicy-PortTrafficPolicy">TrafficPolicy.PortTrafficPolicy</h2>
<section>
<p>Traffic policies that apply to specific ports of the service</p>

<table class="message-fields">
<thead>
<tr>
<th>Field</th>
<th>Type</th>
<th>Description</th>
</tr>
</thead>
<tbody>
<tr id="TrafficPolicy-PortTrafficPolicy-port">
<td><code>port</code></td>
<td><code><a href="#PortSelector">PortSelector</a></code></td>
<td>
<p>Specifies the port name or number of a port on the destination service
on which this policy is being applied.</p>

<p>Names must comply with DNS label syntax (rfc1035) and therefore cannot
collide with numbers. If there are multiple ports on a service with
the same protocol the names should be of the form <protocol-name>-<DNS
label>.</p>

</td>
</tr>
<tr id="TrafficPolicy-PortTrafficPolicy-load_balancer">
<td><code>loadBalancer</code></td>
<td><code><a href="#LoadBalancerSettings">LoadBalancerSettings</a></code></td>
<td>
<p>Settings controlling the load balancer algorithms.</p>

</td>
</tr>
<tr id="TrafficPolicy-PortTrafficPolicy-connection_pool">
<td><code>connectionPool</code></td>
<td><code><a href="#ConnectionPoolSettings">ConnectionPoolSettings</a></code></td>
<td>
<p>Settings controlling the volume of connections to an upstream service</p>

</td>
</tr>
<tr id="TrafficPolicy-PortTrafficPolicy-outlier_detection">
<td><code>outlierDetection</code></td>
<td><code><a href="#OutlierDetection">OutlierDetection</a></code></td>
<td>
<p>Settings controlling eviction of unhealthy hosts from the load balancing pool</p>

</td>
</tr>
<tr id="TrafficPolicy-PortTrafficPolicy-tls">
<td><code>tls</code></td>
<td><code><a href="#TLSSettings">TLSSettings</a></code></td>
<td>
<p>TLS related settings for connections to the upstream service.</p>

</td>
</tr>
</tbody>
</table>
</section>
<h2 id="VirtualService">VirtualService</h2>
<section>
<p>A <code>VirtualService</code> defines a set of traffic routing rules to apply when a host is
addressed. Each routing rule defines matching criteria for traffic of a specific
protocol. If the traffic is matched, then it is sent to a named destination service
(or subset/version of it) defined in the registry.</p>

<p>The source of traffic can also be matched in a routing rule. This allows routing
to be customized for specific client contexts.</p>

<p>The following example on Kubernetes, routes all HTTP traffic by default to
pods of the reviews service with label &ldquo;version: v1&rdquo;. In addition,
HTTP requests with path starting with /wpcatalog/ or /consumercatalog/ will
be rewritten to /newcatalog and sent to pods with label &ldquo;version: v2&rdquo;.</p>

<pre><code class="language-yaml">apiVersion: networking.istio.io/v1alpha3
kind: VirtualService
metadata:
  name: reviews-route
spec:
  hosts:
  - reviews.prod.svc.cluster.local
  http:
  - match:
    - uri:
        prefix: &quot;/wpcatalog&quot;
    - uri:
        prefix: &quot;/consumercatalog&quot;
    rewrite:
      uri: &quot;/newcatalog&quot;
    route:
    - destination:
        host: reviews.prod.svc.cluster.local
        subset: v2
  - route:
    - destination:
        host: reviews.prod.svc.cluster.local
        subset: v1
</code></pre>

<p>A subset/version of a route destination is identified with a reference
to a named service subset which must be declared in a corresponding
<code>DestinationRule</code>.</p>

<pre><code class="language-yaml">apiVersion: networking.istio.io/v1alpha3
kind: DestinationRule
metadata:
  name: reviews-destination
spec:
  host: reviews.prod.svc.cluster.local
  subsets:
  - name: v1
    labels:
      version: v1
  - name: v2
    labels:
      version: v2
</code></pre>

<table class="message-fields">
<thead>
<tr>
<th>Field</th>
<th>Type</th>
<th>Description</th>
</tr>
</thead>
<tbody>
<tr id="VirtualService-hosts">
<td><code>hosts</code></td>
<td><code>string[]</code></td>
<td>
<p>REQUIRED. The destination hosts to which traffic is being sent. Could
be a DNS name with wildcard prefix or an IP address.  Depending on the
platform, short-names can also be used instead of a FQDN (i.e. has no
dots in the name). In such a scenario, the FQDN of the host would be
derived based on the underlying platform.</p>

<p><strong>A host name can be defined by only one VirtualService</strong>. A single
VirtualService can be used to describe traffic properties for multiple
HTTP and TCP ports.</p>

<p><em>Note for Kubernetes users</em>: When short names are used (e.g. &ldquo;reviews&rdquo;
instead of &ldquo;reviews.default.svc.cluster.local&rdquo;), Istio will interpret
the short name based on the namespace of the rule, not the service. A
rule in the &ldquo;default&rdquo; namespace containing a host &ldquo;reviews will be
interpreted as &ldquo;reviews.default.svc.cluster.local&rdquo;, irrespective of
the actual namespace associated with the reviews service. <em>To avoid
potential misconfigurations, it is recommended to always use fully
qualified domain names over short names.</em></p>

<p>The hosts field applies to both HTTP and TCP services. Service inside
the mesh, i.e., those found in the service registry, must always be
referred to using their alphanumeric names. IP addresses are allowed
only for services defined via the Gateway.</p>

</td>
</tr>
<tr id="VirtualService-gateways">
<td><code>gateways</code></td>
<td><code>string[]</code></td>
<td>
<p>The names of gateways and sidecars that should apply these routes. A
single VirtualService is used for sidecars inside the mesh as well as
for one or more gateways. The selection condition imposed by this
field can be overridden using the source field in the match conditions
of protocol-specific routes. The reserved word <code>mesh</code> is used to imply
all the sidecars in the mesh. When this field is omitted, the default
gateway (<code>mesh</code>) will be used, which would apply the rule to all
sidecars in the mesh. If a list of gateway names is provided, the
rules will apply only to the gateways. To apply the rules to both
gateways and sidecars, specify <code>mesh</code> as one of the gateway names.</p>

</td>
</tr>
<tr id="VirtualService-http">
<td><code>http</code></td>
<td><code><a href="#HTTPRoute">HTTPRoute[]</a></code></td>
<td>
<p>An ordered list of route rules for HTTP traffic. HTTP routes will be
applied to platform service ports named &lsquo;http-<em>&rsquo;/&lsquo;http2-</em>&rsquo;/&lsquo;grpc-*&rsquo;, gateway
ports with protocol HTTP/HTTP2/GRPC/ TLS-terminated-HTTPS and service
entry ports using HTTP/HTTP2/GRPC protocols.  The first rule matching
an incoming request is used.</p>

</td>
</tr>
<tr id="VirtualService-tls">
<td><code>tls</code></td>
<td><code><a href="#TLSRoute">TLSRoute[]</a></code></td>
<td>
<p>An ordered list of route rule for non-terminated TLS &amp; HTTPS
traffic. Routing is typically performed using the SNI value presented
by the ClientHello message. TLS routes will be applied to platform
service ports named &lsquo;https-<em>&rsquo;, &lsquo;tls-</em>&rsquo;, unterminated gateway ports using
HTTPS/TLS protocols (i.e. with &ldquo;passthrough&rdquo; TLS mode) and service
entry ports using HTTPS/TLS protocols.  The first rule matching an
incoming request is used.  NOTE: Traffic &lsquo;https-<em>&rsquo; or &lsquo;tls-</em>&rsquo; ports
without associated virtual service will be treated as opaque TCP
traffic.</p>

</td>
</tr>
<tr id="VirtualService-tcp">
<td><code>tcp</code></td>
<td><code><a href="#TCPRoute">TCPRoute[]</a></code></td>
<td>
<p>An ordered list of route rules for opaque TCP traffic. TCP routes will
be applied to any port that is not a HTTP or TLS port. The first rule
matching an incoming request is used.</p>

</td>
</tr>
<tr id="VirtualService-config_scope">
<td><code>configScope</code></td>
<td><code><a href="#ConfigScope">ConfigScope</a></code></td>
<td>
<p>The visibility setting associated with this VirtualService. Set to
PRIVATE if this virtual service should not be exported, i.e. restrict
the applicability of this virtual service to only workloads in the same
namespace as the virtual service.</p>

</td>
</tr>
</tbody>
</table>
</section>
<h2 id="WorkloadSelector">WorkloadSelector</h2>
<section>
<p>WorkloadSelector specifies the criteria used to determine if the Gateway
or Sidecar resource can be applied to a proxy. The matching criteria
includes the metadata associated with a proxy, workload info such as
labels attached to the pod/VM, or any other info that the proxy provides
to Istio during the initial handshake. If multiple conditions are
specified, all conditions need to match in order for the workload to be
selected. Currently, only label based selection mechanism is supported.</p>

<table class="message-fields">
<thead>
<tr>
<th>Field</th>
<th>Type</th>
<th>Description</th>
</tr>
</thead>
<tbody>
<tr id="WorkloadSelector-labels">
<td><code>labels</code></td>
<td><code>map&lt;string,&nbsp;string&gt;</code></td>
<td>
<p>REQUIRED: One or more labels that indicate a specific set of pods/VMs
on which this sidecar configuration should be applied. The scope of
label search is restricted to the configuration namespace in which the
the resource is present.</p>

</td>
</tr>
</tbody>
</table>
</section><|MERGE_RESOLUTION|>--- conflicted
+++ resolved
@@ -6,11 +6,7 @@
 generator: protoc-gen-docs
 aliases:
   - /docs/reference/config/istio.routing.v1alpha1/
-<<<<<<< HEAD
-number_of_entries: 62
-=======
 number_of_entries: 61
->>>>>>> 91619d73
 ---
 <p>Configuration affecting traffic routing. Here are a few terms useful to define
 in the context of traffic routing.</p>
